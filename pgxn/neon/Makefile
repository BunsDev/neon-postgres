# pgxs/neon/Makefile

MODULE_big = neon
OBJS = \
	$(WIN32RES) \
	communicator.o \
	extension_server.o \
	file_cache.o \
	hll.o \
	libpagestore.o \
	logical_replication_monitor.o \
	neon.o \
	neon_lwlsncache.o \
	neon_pgversioncompat.o \
	neon_perf_counters.o \
	neon_utils.o \
	neon_walreader.o \
	pagestore_smgr.o \
	relsize_cache.o \
	unstable_extensions.o \
	walproposer.o \
	walproposer_pg.o \
<<<<<<< HEAD
	neon_ddl_handler.o \
	walsender_hooks.o \
	$(NEON_CARGO_ARTIFACT_TARGET_DIR)/libcommunicator.a
=======
	control_plane_connector.o \
	walsender_hooks.o \
	$(LIBCOMMUNICATOR_PATH)/libcommunicator.a
>>>>>>> 1fb36391

PG_CPPFLAGS = -I$(libpq_srcdir)
SHLIB_LINK_INTERNAL = $(libpq)
SHLIB_LINK = -lcurl

EXTENSION = neon
DATA = \
	neon--1.0.sql \
	neon--1.0--1.1.sql \
	neon--1.1--1.2.sql \
	neon--1.2--1.3.sql \
	neon--1.3--1.4.sql \
	neon--1.4--1.5.sql \
	neon--1.5--1.6.sql \
	neon--1.6--1.5.sql \
	neon--1.5--1.4.sql \
	neon--1.4--1.3.sql \
	neon--1.3--1.2.sql \
	neon--1.2--1.1.sql \
	neon--1.1--1.0.sql
PGFILEDESC = "neon - cloud storage for PostgreSQL"

EXTRA_CLEAN = \
	libwalproposer.a

WALPROP_OBJS = \
	$(WIN32RES) \
	walproposer.o \
	neon_utils.o \
	walproposer_compat.o

# libcommunicator.a is built by cargo from the Rust sources under communicator/
# subdirectory. `cargo build` also generates communicator_bindings.h.
neon.o: communicator/communicator_bindings.h

$(NEON_CARGO_ARTIFACT_TARGET_DIR)/libcommunicator.a communicator/communicator_bindings.h &:
	(cd $(srcdir)/communicator && cargo build $(CARGO_BUILD_FLAGS) $(CARGO_PROFILE))

# Force `cargo build` every time. Some of the Rust sources might have
# changed.
.PHONY: $(NEON_CARGO_ARTIFACT_TARGET_DIR)/libcommunicator.a communicator/communicator_bindings.h

.PHONY: walproposer-lib
walproposer-lib: CPPFLAGS += -DWALPROPOSER_LIB
walproposer-lib: libwalproposer.a;

.PHONY: libwalproposer.a
libwalproposer.a: $(WALPROP_OBJS)
	$(RM) $@
	$(AR) $(AROPT) $@ $^

# needs vars:
# FIND_TYPEDEF pointing to find_typedef
# INDENT pointing to pg_bsd_indent
# PGINDENT_SCRIPT pointing to pgindent (be careful with PGINDENT var name:
#   pgindent will pick it up as pg_bsd_indent path).
.PHONY: pgindent
pgindent:
	+@ echo top_srcdir=$(top_srcdir) top_builddir=$(top_builddir) srcdir=$(srcdir)
	$(FIND_TYPEDEF) . > neon.typedefs
	INDENT=$(INDENT) $(PGINDENT_SCRIPT) --typedefs neon.typedefs $(srcdir)/*.c $(srcdir)/*.h

PG_CONFIG = pg_config
PGXS := $(shell $(PG_CONFIG) --pgxs)
include $(PGXS)<|MERGE_RESOLUTION|>--- conflicted
+++ resolved
@@ -20,15 +20,9 @@
 	unstable_extensions.o \
 	walproposer.o \
 	walproposer_pg.o \
-<<<<<<< HEAD
 	neon_ddl_handler.o \
 	walsender_hooks.o \
 	$(NEON_CARGO_ARTIFACT_TARGET_DIR)/libcommunicator.a
-=======
-	control_plane_connector.o \
-	walsender_hooks.o \
-	$(LIBCOMMUNICATOR_PATH)/libcommunicator.a
->>>>>>> 1fb36391
 
 PG_CPPFLAGS = -I$(libpq_srcdir)
 SHLIB_LINK_INTERNAL = $(libpq)
