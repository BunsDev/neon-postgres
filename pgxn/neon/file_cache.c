--- conflicted
+++ resolved
@@ -184,13 +184,9 @@
 static int	lfc_desc = -1;
 static LWLockId lfc_lock;
 static int	lfc_max_size;
-<<<<<<< HEAD
 int	lfc_size_limit;
-=======
-static int	lfc_size_limit;
 static int	lfc_prewarm_limit;
 static int	lfc_prewarm_batch;
->>>>>>> abc6c842
 static int	lfc_chunk_size_log = MAX_BLOCKS_PER_CHUNK_LOG;
 static int	lfc_blocks_per_chunk = MAX_BLOCKS_PER_CHUNK;
 char *lfc_path;
