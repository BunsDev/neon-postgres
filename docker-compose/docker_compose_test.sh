--- conflicted
+++ resolved
@@ -61,11 +61,7 @@
         docker cp $TMPDIR/data $COMPUTE_CONTAINER_NAME:/ext-src/pg_hint_plan-src/
         rm -rf $TMPDIR
         # We are running tests now
-<<<<<<< HEAD
-        if docker exec -e SKIP=timescaledb-src,rdkit-src,postgis-src,pgx_ulid-src,pgtap-src,pg_tiktoken-src,pg_jsonschema-src,kq_imcx-src,wal2json_2_5-src \
-=======
-        if ! docker exec -e SKIP=timescaledb-src,rdkit-src,postgis-src,pgx_ulid-src,pgtap-src,pg_tiktoken-src,pg_jsonschema-src,pg_graphql-src,kq_imcx-src,wal2json_2_5-src \
->>>>>>> efd21eb2
+        if ! docker exec -e SKIP=timescaledb-src,rdkit-src,postgis-src,pgx_ulid-src,pgtap-src,pg_tiktoken-src,pg_jsonschema-src,kq_imcx-src,wal2json_2_5-src \
             $TEST_CONTAINER_NAME /run-tests.sh | tee testout.txt
         then
             FAILED=$(tail -1 testout.txt)
