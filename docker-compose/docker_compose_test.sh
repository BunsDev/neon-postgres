#!/bin/bash

# A basic test to ensure Docker images are built correctly.
# Build a wrapper around the compute, start all services and runs a simple SQL query.
# Repeats the process for all currenly supported Postgres versions.

# Implicitly accepts `REPOSITORY` and `TAG` env vars that are passed into the compose file
# Their defaults point at DockerHub `neondatabase/neon:latest` image.`,
# to verify custom image builds (e.g pre-published ones).
#
# A test script for postgres extensions
# Currently supports only v16
#
set -eux -o pipefail

COMPOSE_FILE='docker-compose.yml'
cd $(dirname $0)
COMPUTE_CONTAINER_NAME=docker-compose-compute-1
TEST_CONTAINER_NAME=docker-compose-neon-test-extensions-1
PSQL_OPTION="-h localhost -U cloud_admin -p 55433 -d postgres"

cleanup() {
    echo "show container information"
    docker ps
    echo "stop containers..."
    docker compose --profile parallel-test-extensions -f $COMPOSE_FILE down
}

for pg_version in ${TEST_VERSION_ONLY-14 15 16 17}; do
    pg_version=${pg_version/v/}
    echo "clean up containers if exists"
    cleanup
    PG_TEST_VERSION=$((pg_version < 16 ? 16 : pg_version))
    PG_VERSION=$pg_version PG_TEST_VERSION=$PG_TEST_VERSION docker compose --profile parallel-test-extensions -f $COMPOSE_FILE up --quiet-pull --build -d

    echo "wait until the compute is ready. timeout after 60s. "
    cnt=0
    while sleep 3; do
        # check timeout
        cnt=`expr $cnt + 3`
        if [ $cnt -gt 60 ]; then
            echo "timeout before the compute is ready."
            exit 1
        fi
        if docker compose --profile parallel-test-extensions -f $COMPOSE_FILE logs "pcomputes_are_ready" | grep -q "All pcomputes are started"; then
            echo "OK. The compute is ready to connect."
            echo "execute simple queries."
            docker exec $COMPUTE_CONTAINER_NAME /bin/bash -c "psql $PSQL_OPTION"
            break
        fi
    done

    if [ $pg_version -ge 16 ]; then
        TMPDIR=$(mktemp -d)
        docker cp $TEST_CONTAINER_NAME:/ext-src/pg_hint_plan-src/data $TMPDIR/data
        docker compose cp ext-src neon-test-extensions:/
        for i in {1..3}; do
          # This is required for the pg_hint_plan test, to prevent flaky log message causing the test to fail
          # It cannot be moved to Dockerfile now because the database directory is created after the start of the container
          echo Adding dummy config pcompute${i}
          docker compose exec pcompute${i} touch /var/db/postgres/compute/compute_ctl_temp_override.conf
          # The following block copies the files for the pg_hintplan test to the compute node for the extension test in an isolated docker-compose environment
          docker compose cp $TMPDIR/data pcompute${i}:/ext-src/pg_hint_plan-src/
        done
        rm -rf $TMPDIR
<<<<<<< HEAD
        # Add packages
        docker exec $TEST_CONTAINER_NAME bash -c "apt update; apt -y install parallel"
=======
        # The following block does the same for the contrib/file_fdw test
        TMPDIR=$(mktemp -d)
        docker cp $TEST_CONTAINER_NAME:/postgres/contrib/file_fdw/data $TMPDIR/data
        docker cp $TMPDIR/data $COMPUTE_CONTAINER_NAME:/postgres/contrib/file_fdw/data
        rm -rf $TMPDIR
        # Apply patches
        cat ../compute/patches/contrib_pg${pg_version}.patch | docker exec -i $TEST_CONTAINER_NAME bash -c "(cd /postgres && patch -p1)"
>>>>>>> 423e2396
        # We are running tests now
        rm -f testout.txt testout_contrib.txt
        docker exec -e USE_PGXS=1 -e SKIP=timescaledb-src,rdkit-src,postgis-src,pgx_ulid-src,pgtap-src,pg_tiktoken-src,pg_jsonschema-src,kq_imcx-src,wal2json_2_5-src \
        $TEST_CONTAINER_NAME /run-tests.sh /ext-src | tee testout.txt && EXT_SUCCESS=1 || EXT_SUCCESS=0
        docker exec -e SKIP=start-scripts,postgres_fdw,ltree_plpython,jsonb_plpython,jsonb_plperl,hstore_plpython,hstore_plperl,dblink,bool_plperl \
        $TEST_CONTAINER_NAME /run-tests.sh /postgres/contrib | tee testout_contrib.txt && CONTRIB_SUCCESS=1 || CONTRIB_SUCCESS=0
        if [ $EXT_SUCCESS -eq 0 ] || [ $CONTRIB_SUCCESS -eq 0 ]; then
            CONTRIB_FAILED=
            FAILED=
            [ $EXT_SUCCESS -eq 0 ] && FAILED=$(tail -1 testout.txt | awk '{for(i=1;i<=NF;i++){print "/ext-src/"$i;}}')
            [ $CONTRIB_SUCCESS -eq 0 ] && CONTRIB_FAILED=$(tail -1 testout_contrib.txt | awk '{for(i=0;i<=NF;i++){print "/postgres/contrib/"$i;}}')
            for d in $FAILED $CONTRIB_FAILED; do
                dn="$(basename $d)"
                rm -rf $dn
                mkdir $dn
                docker cp $TEST_CONTAINER_NAME:$d/regression.diffs $dn || [ $? -eq 1 ]
                docker cp $TEST_CONTAINER_NAME:$d/regression.out $dn || [ $? -eq 1 ]
                cat $dn/regression.out $dn/regression.diffs || true
                rm -rf $dn
            done
        rm -rf $FAILED
        exit 1
        fi
    fi
done<|MERGE_RESOLUTION|>--- conflicted
+++ resolved
@@ -52,7 +52,9 @@
 
     if [ $pg_version -ge 16 ]; then
         TMPDIR=$(mktemp -d)
-        docker cp $TEST_CONTAINER_NAME:/ext-src/pg_hint_plan-src/data $TMPDIR/data
+        mkdir $TMPDIR/pg_hint_plan-src $TMPDIR/file_fdw
+        docker cp $TEST_CONTAINER_NAME:/ext-src/pg_hint_plan-src/data $TMPDIR/pg_hint_plan-src/data
+        docker cp $TEST_CONTAINER_NAME:/postgres/contrib/file_fdw/data $TMPDIR/file_fdw/data
         docker compose cp ext-src neon-test-extensions:/
         for i in {1..3}; do
           # This is required for the pg_hint_plan test, to prevent flaky log message causing the test to fail
@@ -63,18 +65,13 @@
           docker compose cp $TMPDIR/data pcompute${i}:/ext-src/pg_hint_plan-src/
         done
         rm -rf $TMPDIR
-<<<<<<< HEAD
+          # The following block does the same for the contrib/file_fdw test
+          docker cp $TMPDIR/data $COMPUTE_CONTAINER_NAME:/postgres/contrib/file_fdw/data
+          rm -rf $TMPDIR
+        # Apply patches
+        cat ../compute/patches/contrib_pg${pg_version}.patch | docker exec -i $TEST_CONTAINER_NAME bash -c "(cd /postgres && patch -p1)"
         # Add packages
         docker exec $TEST_CONTAINER_NAME bash -c "apt update; apt -y install parallel"
-=======
-        # The following block does the same for the contrib/file_fdw test
-        TMPDIR=$(mktemp -d)
-        docker cp $TEST_CONTAINER_NAME:/postgres/contrib/file_fdw/data $TMPDIR/data
-        docker cp $TMPDIR/data $COMPUTE_CONTAINER_NAME:/postgres/contrib/file_fdw/data
-        rm -rf $TMPDIR
-        # Apply patches
-        cat ../compute/patches/contrib_pg${pg_version}.patch | docker exec -i $TEST_CONTAINER_NAME bash -c "(cd /postgres && patch -p1)"
->>>>>>> 423e2396
         # We are running tests now
         rm -f testout.txt testout_contrib.txt
         docker exec -e USE_PGXS=1 -e SKIP=timescaledb-src,rdkit-src,postgis-src,pgx_ulid-src,pgtap-src,pg_tiktoken-src,pg_jsonschema-src,kq_imcx-src,wal2json_2_5-src \
