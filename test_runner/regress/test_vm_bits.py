import time
from contextlib import closing

from fixtures.log_helper import log
from fixtures.neon_fixtures import NeonEnv, NeonEnvBuilder, fork_at_current_lsn
from fixtures.utils import query_scalar


#
# Test that the VM bit is cleared correctly at a HEAP_DELETE and
# HEAP_UPDATE record.
#
def test_vm_bit_clear(neon_simple_env: NeonEnv):
    env = neon_simple_env

    env.neon_cli.create_branch("test_vm_bit_clear", "empty")
    endpoint = env.endpoints.create_start("test_vm_bit_clear")

    pg_conn = endpoint.connect()
    cur = pg_conn.cursor()

    # Install extension containing function needed for test
    cur.execute("CREATE EXTENSION neon_test_utils")

    # Create a test table for a few different scenarios and freeze it to set the VM bits.
    cur.execute("CREATE TABLE vmtest_delete (id integer PRIMARY KEY)")
    cur.execute("INSERT INTO vmtest_delete VALUES (1)")
    cur.execute("VACUUM FREEZE vmtest_delete")

    cur.execute("CREATE TABLE vmtest_hot_update (id integer PRIMARY KEY, filler text)")
    cur.execute("INSERT INTO vmtest_hot_update VALUES (1, 'x')")
    cur.execute("VACUUM FREEZE vmtest_hot_update")

    cur.execute("CREATE TABLE vmtest_cold_update (id integer PRIMARY KEY)")
    cur.execute("INSERT INTO vmtest_cold_update SELECT g FROM generate_series(1, 1000) g")
    cur.execute("VACUUM FREEZE vmtest_cold_update")

    cur.execute(
        "CREATE TABLE vmtest_cold_update2 (id integer PRIMARY KEY, filler text) WITH (fillfactor=100)"
    )
    cur.execute("INSERT INTO vmtest_cold_update2 SELECT g, '' FROM generate_series(1, 1000) g")
    cur.execute("VACUUM FREEZE vmtest_cold_update2")

    # DELETE and UPDATE the rows.
    cur.execute("DELETE FROM vmtest_delete WHERE id = 1")
    cur.execute("UPDATE vmtest_hot_update SET filler='x' WHERE id = 1")
    cur.execute("UPDATE vmtest_cold_update SET id = 5000 WHERE id = 1")

    # Clear the VM bit on the last page with an INSERT. Then clear the VM bit on
    # the page where row 1 is (block 0), by doing an UPDATE. The UPDATE is a
    # cold update, and the new tuple goes to the last page, which already had
    # its VM bit cleared. The point is that the UPDATE *only* clears the VM bit
    # on the page containing the old tuple. We had a bug where we got the old
    # and new pages mixed up, and that only shows up when one of the bits is
    # cleared, but not the other one.
    cur.execute("INSERT INTO vmtest_cold_update2 VALUES (9999, 'x')")
    # Clears the VM bit on the old page
    cur.execute("UPDATE vmtest_cold_update2 SET id = 5000, filler=repeat('x', 200) WHERE id = 1")

    # Branch at this point, to test that later
    fork_at_current_lsn(env, endpoint, "test_vm_bit_clear_new", "test_vm_bit_clear")

    # Clear the buffer cache, to force the VM page to be re-fetched from
    # the page server
    cur.execute("SELECT clear_buffer_cache()")

    # Check that an index-only scan doesn't see the deleted row. If the
    # clearing of the VM bit was not replayed correctly, this would incorrectly
    # return deleted row.
    cur.execute(
        """
    set enable_seqscan=off;
    set enable_indexscan=on;
    set enable_bitmapscan=off;
    """
    )

    cur.execute("SELECT id FROM vmtest_delete WHERE id = 1")
    assert cur.fetchall() == []
    cur.execute("SELECT id FROM vmtest_hot_update WHERE id = 1")
    assert cur.fetchall() == [(1,)]
    cur.execute("SELECT id FROM vmtest_cold_update WHERE id = 1")
    assert cur.fetchall() == []
    cur.execute("SELECT id FROM vmtest_cold_update2 WHERE id = 1")
    assert cur.fetchall() == []

    cur.close()

    # Check the same thing on the branch that we created right after the DELETE
    #
    # As of this writing, the code in smgrwrite() creates a full-page image whenever
    # a dirty VM page is evicted. If the VM bit was not correctly cleared by the
    # earlier WAL record, the full-page image hides the problem. Starting a new
    # server at the right point-in-time avoids that full-page image.
    endpoint_new = env.endpoints.create_start("test_vm_bit_clear_new")

    pg_new_conn = endpoint_new.connect()
    cur_new = pg_new_conn.cursor()

    cur_new.execute(
        """
    set enable_seqscan=off;
    set enable_indexscan=on;
    set enable_bitmapscan=off;
    """
    )

    cur_new.execute("SELECT id FROM vmtest_delete WHERE id = 1")
    assert cur_new.fetchall() == []
    cur_new.execute("SELECT id FROM vmtest_hot_update WHERE id = 1")
    assert cur_new.fetchall() == [(1,)]
    cur_new.execute("SELECT id FROM vmtest_cold_update WHERE id = 1")
    assert cur_new.fetchall() == []
    cur_new.execute("SELECT id FROM vmtest_cold_update2 WHERE id = 1")
    assert cur_new.fetchall() == []


<<<<<<< HEAD
#
# Test that the ALL_FROZEN VM bit is cleared correctly at a HEAP_LOCK
# record.
#
def test_vm_bit_clear_on_heap_lock(neon_env_builder: NeonEnvBuilder):
    # Debugging https://github.com/neondatabase/neon/issues/6967
    neon_env_builder.preserve_database_files = True

=======
def test_vm_bit_clear_on_heap_lock_whitebox(neon_env_builder: NeonEnvBuilder):
    """
    Test that the ALL_FROZEN VM bit is cleared correctly at a HEAP_LOCK record.

    This is a repro for the bug fixed in commit 66fa176cc8.
    """
    env = neon_env_builder.init_start()
    endpoint = env.endpoints.create_start(
        "main",
        config_lines=[
            # If auto-analyze runs at the same time that we run VACUUM FREEZE, it
            # can hold a snasphot that prevent the tuples from being frozen.
            "autovacuum=off",
            "log_checkpoints=on",
        ],
    )

    # Run the tests in a dedicated database, because the activity monitor
    # periodically runs some queries on to the 'postgres' database. If that
    # happens at the same time that we're trying to freeze, the activity
    # monitor's queries can hold back the xmin horizon and prevent freezing.
    with closing(endpoint.connect()) as pg_conn:
        pg_conn.cursor().execute("CREATE DATABASE vmbitsdb")
    pg_conn = endpoint.connect(dbname="vmbitsdb")
    cur = pg_conn.cursor()

    # Install extension containing function needed for test
    cur.execute("CREATE EXTENSION neon_test_utils")
    cur.execute("CREATE EXTENSION pageinspect")

    # Create a test table and freeze it to set the all-frozen VM bit on all pages.
    cur.execute("CREATE TABLE vmtest_lock (id integer PRIMARY KEY)")
    cur.execute("BEGIN")
    cur.execute("INSERT INTO vmtest_lock SELECT g FROM generate_series(1, 50000) g")
    xid = int(query_scalar(cur, "SELECT txid_current()"))
    cur.execute("COMMIT")
    cur.execute("VACUUM (FREEZE, DISABLE_PAGE_SKIPPING true, VERBOSE) vmtest_lock")
    for notice in pg_conn.notices:
        log.info(f"{notice}")

    # This test has been flaky in the past, because background activity like
    # auto-analyze and compute_ctl's activity monitor queries have prevented the
    # tuples from being frozen. Check that they were frozen.
    relfrozenxid = int(
        query_scalar(cur, "SELECT relfrozenxid FROM pg_class WHERE relname='vmtest_lock'")
    )
    assert (
        relfrozenxid > xid
    ), f"Inserted rows were not frozen. This can be caused by concurrent activity in the database. (XID {xid}, relfrozenxid {relfrozenxid}"

    # Lock a row. This clears the all-frozen VM bit for that page.
    cur.execute("BEGIN")
    cur.execute("SELECT * FROM vmtest_lock WHERE id = 40000 FOR UPDATE")
    cur.execute("COMMIT")

    # The VM page in shared buffer cache, and the same page as reconstructed by
    # the pageserver, should be equal. Except for the LSN: Clearing a bit in the
    # VM doesn't bump the LSN in PostgreSQL, but the pageserver updates the LSN
    # when it replays the VM-bit clearing record (since commit 387a36874c)
    #
    # This is a bit fragile, we've had lot of flakiness in this test before. For
    # example, because all the VM bits were not set because concurrent
    # autoanalyze prevented the VACUUM FREEZE from freezing the tuples. Or
    # because autoavacuum kicked in and re-froze the page between the
    # get_raw_page() and get_raw_page_at_lsn() calls. We disable autovacuum now,
    # which should make this deterministic.
    cur.execute("select get_raw_page( 'vmtest_lock', 'vm', 0 )")
    vm_page_in_cache = (cur.fetchall()[0][0])[8:100].hex()
    cur.execute(
        "select get_raw_page_at_lsn( 'vmtest_lock', 'vm', 0, pg_current_wal_insert_lsn(), NULL )"
    )
    vm_page_at_pageserver = (cur.fetchall()[0][0])[8:100].hex()

    assert vm_page_at_pageserver == vm_page_in_cache


def test_vm_bit_clear_on_heap_lock_blackbox(neon_env_builder: NeonEnvBuilder):
    """
    The previous test is enough to verify the bug that was fixed in
    commit 66fa176cc8. But for good measure, we also reproduce the
    original problem that the missing VM page update caused.
    """
>>>>>>> 69aa1aca
    tenant_conf = {
        "checkpoint_distance": f"{128 * 1024}",
        "compaction_target_size": f"{128 * 1024}",
        "compaction_threshold": "1",
        # create image layers eagerly, so that GC can remove some layers
        "image_creation_threshold": "1",
        # set PITR interval to be small, so we can do GC
        "pitr_interval": "0 s",
    }
    env = neon_env_builder.init_start(initial_tenant_conf=tenant_conf)

    tenant_id = env.initial_tenant
    timeline_id = env.initial_timeline
    endpoint = env.endpoints.create_start(
        "main",
        config_lines=[
            "log_autovacuum_min_duration = 0",
            # Perform anti-wraparound vacuuming aggressively
            "autovacuum_naptime='1 s'",
            "autovacuum_freeze_max_age = 1000000",
        ],
    )

    pg_conn = endpoint.connect()
    cur = pg_conn.cursor()

    # Install extension containing function needed for test
    cur.execute("CREATE EXTENSION neon_test_utils")

    # Create a test table and freeze it to set the all-frozen VM bit on all pages.
    cur.execute("CREATE TABLE vmtest_lock (id integer PRIMARY KEY)")
    cur.execute("INSERT INTO vmtest_lock SELECT g FROM generate_series(1, 50000) g")
    cur.execute("VACUUM (FREEZE, DISABLE_PAGE_SKIPPING true) vmtest_lock")

    # Lock a row. This clears the all-frozen VM bit for that page.
    cur.execute("BEGIN")
    cur.execute("SELECT * FROM vmtest_lock WHERE id = 40000 FOR UPDATE")

    # Remember the XID. We will use it later to verify that we have consumed a lot of
    # XIDs after this.
    cur.execute("select pg_current_xact_id()")
    locking_xid = int(cur.fetchall()[0][0])

    cur.execute("COMMIT")

    # Kill and restart postgres, to clear the buffer cache.
    #
    # NOTE: clear_buffer_cache() will not do, because it evicts the dirty pages
    # in a "clean" way. Our neon extension will write a full-page image of the VM
    # page, and we want to avoid that. A clean shutdown will also not do, for the
    # same reason.
    endpoint.stop(mode="immediate")

    endpoint.start()
    pg_conn = endpoint.connect()
    cur = pg_conn.cursor()

    # Consume a lot of XIDs, so that anti-wraparound autovacuum kicks
    # in and the clog gets truncated. We set autovacuum_freeze_max_age to a very
    # low value, so it doesn't take all that many XIDs for autovacuum to kick in.
    #
    # We could use test_consume_xids() to consume XIDs much faster,
    # but it wouldn't speed up the overall test, because we'd still
    # need to wait for autovacuum to run.
    for _ in range(1000):
        cur.execute("select test_consume_xids(10000);")
    for _ in range(1000):
        cur.execute("select min(datfrozenxid::text::int) from pg_database")
        datfrozenxid = int(cur.fetchall()[0][0])
        log.info(f"datfrozenxid {datfrozenxid} locking_xid: {locking_xid}")
        if datfrozenxid > locking_xid + 3000000:
            break
        time.sleep(0.5)

    cur.execute("select pg_current_xact_id()")
    curr_xid = int(cur.fetchall()[0][0])
    assert curr_xid - locking_xid >= 100000

    # Perform GC in the pageserver. Otherwise the compute might still
    # be able to download the already-deleted SLRU segment from the
    # pageserver. That masks the original bug.
    env.pageserver.http_client().timeline_checkpoint(tenant_id, timeline_id)
    env.pageserver.http_client().timeline_compact(tenant_id, timeline_id)
    env.pageserver.http_client().timeline_gc(tenant_id, timeline_id, 0)

    # Now, if the VM all-frozen bit was not correctly cleared on
    # replay, we will try to fetch the status of the XID that was
    # already truncated away.
    #
    # ERROR: could not access status of transaction 1027
    cur.execute("select xmin, xmax, * from vmtest_lock where id = 40000 for update")
    tup = cur.fetchall()
    log.info(f"tuple = {tup}")
    cur.execute("commit transaction")<|MERGE_RESOLUTION|>--- conflicted
+++ resolved
@@ -115,22 +115,14 @@
     assert cur_new.fetchall() == []
 
 
-<<<<<<< HEAD
-#
-# Test that the ALL_FROZEN VM bit is cleared correctly at a HEAP_LOCK
-# record.
-#
-def test_vm_bit_clear_on_heap_lock(neon_env_builder: NeonEnvBuilder):
+def test_vm_bit_clear_on_heap_lock_whitebox(neon_env_builder: NeonEnvBuilder):
+    """
+    Test that the ALL_FROZEN VM bit is cleared correctly at a HEAP_LOCK record.
+
+    This is a repro for the bug fixed in commit 66fa176cc8.
+    """
     # Debugging https://github.com/neondatabase/neon/issues/6967
     neon_env_builder.preserve_database_files = True
-
-=======
-def test_vm_bit_clear_on_heap_lock_whitebox(neon_env_builder: NeonEnvBuilder):
-    """
-    Test that the ALL_FROZEN VM bit is cleared correctly at a HEAP_LOCK record.
-
-    This is a repro for the bug fixed in commit 66fa176cc8.
-    """
     env = neon_env_builder.init_start()
     endpoint = env.endpoints.create_start(
         "main",
@@ -207,7 +199,9 @@
     commit 66fa176cc8. But for good measure, we also reproduce the
     original problem that the missing VM page update caused.
     """
->>>>>>> 69aa1aca
+    # Debugging https://github.com/neondatabase/neon/issues/6967
+    neon_env_builder.preserve_database_files = True
+
     tenant_conf = {
         "checkpoint_distance": f"{128 * 1024}",
         "compaction_target_size": f"{128 * 1024}",
