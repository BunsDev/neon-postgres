from __future__ import annotations

import json
import os
import re
import subprocess
import tempfile
import textwrap
from itertools import chain, product
from typing import TYPE_CHECKING, cast

import toml

from fixtures.common_types import Lsn, TenantId, TimelineId
from fixtures.log_helper import log
from fixtures.pageserver.common_types import IndexPartDump

if TYPE_CHECKING:
    from pathlib import Path
    from typing import (
        Any,
    )

    from fixtures.endpoint.http import ComputeClaimsScope
    from fixtures.pg_version import PgVersion


# Used to be an ABC. abc.ABC removed due to linter without name change.
class AbstractNeonCli:
    """
    A typed wrapper around an arbitrary Neon CLI tool.
    Supports a way to run arbitrary command directly via CLI.
    Do not use directly, use specific subclasses instead.
    """

    def __init__(self, extra_env: dict[str, str] | None, binpath: Path):
        self.extra_env = extra_env
        self.binpath = binpath

    COMMAND: str = cast("str", None)  # To be overwritten by the derived class.

    def raw_cli(
        self,
        arguments: list[str],
        extra_env_vars: dict[str, str] | None = None,
        check_return_code=True,
        timeout=None,
    ) -> subprocess.CompletedProcess[str]:
        """
        Run the command with the specified arguments.

        Arguments must be in list form, e.g. ['endpoint', 'create']

        Return both stdout and stderr, which can be accessed as

        >>> result = env.neon_cli.raw_cli(...)
        >>> assert result.stderr == ""
        >>> log.info(result.stdout)

        If `check_return_code`, on non-zero exit code logs failure and raises.
        """

        assert isinstance(arguments, list)
        assert isinstance(self.COMMAND, str)

        command_path = str(self.binpath / self.COMMAND)

        args = [command_path] + arguments
        log.info('Running command "{}"'.format(" ".join(args)))

        env_vars = os.environ.copy()

        # extra env
        for extra_env_key, extra_env_value in (self.extra_env or {}).items():
            env_vars[extra_env_key] = extra_env_value
        for extra_env_key, extra_env_value in (extra_env_vars or {}).items():
            env_vars[extra_env_key] = extra_env_value

        # Pass through coverage settings
        var = "LLVM_PROFILE_FILE"
        val = os.environ.get(var)
        if val:
            env_vars[var] = val

        # Intercept CalledProcessError and print more info
        try:
            res = subprocess.run(
                args,
                env=env_vars,
                check=False,
                text=True,
                capture_output=True,
                timeout=timeout,
            )
        except subprocess.TimeoutExpired as e:
            if e.stderr:
                stderr = e.stderr.decode(errors="replace")
            else:
                stderr = ""

            if e.stdout:
                stdout = e.stdout.decode(errors="replace")
            else:
                stdout = ""

            log.warning(f"CLI timeout: stderr={stderr}, stdout={stdout}")
            raise

        indent = "  "
        if not res.returncode:
            stripped = res.stdout.strip()
            lines = stripped.splitlines()
            if len(lines) < 2:
                log.debug(f"Run {res.args} success: {stripped}")
            else:
                log.debug("Run %s success:\n%s", res.args, textwrap.indent(stripped, indent))
        elif check_return_code:
            # this way command output will be in recorded and shown in CI in failure message
            indent = indent * 2
            msg = textwrap.dedent(
                """\
            Run %s failed:
              stdout:
            %s
              stderr:
            %s
            """
            )
            msg = msg % (
                res.args,
                textwrap.indent(res.stdout.strip(), indent),
                textwrap.indent(res.stderr.strip(), indent),
            )
            log.info(msg)
            raise RuntimeError(msg) from subprocess.CalledProcessError(
                res.returncode, res.args, res.stdout, res.stderr
            )
        return res


class NeonLocalCli(AbstractNeonCli):
    """A typed wrapper around the `neon_local` CLI tool.
    Supports main commands via typed methods and a way to run arbitrary command directly via CLI.

    Note: The methods in this class are supposed to be faithful wrappers of the underlying
    'neon_local' commands. If you're tempted to add any logic here, please consider putting it
    in the caller instead!

    There are a few exceptions where these wrapper methods intentionally differ from the
    underlying commands, however:
    - Many 'neon_local' commands take an optional 'tenant_id' argument and use the default from
      the config file if it's omitted. The corresponding wrappers require an explicit 'tenant_id'
      argument. The idea is that we don't want to rely on the config file's default in tests,
      because NeonEnv has its own 'initial_tenant'. They are currently always the same, but we
      want to rely on the Neonenv's default instead of the config file default in tests.

    - Similarly, --pg_version argument is always required in the wrappers, even when it's
      optional in the 'neon_local' command. The default in 'neon_local' is a specific
      hardcoded version, but in tests, we never want to accidentally rely on that;, we
      always want to use the version from the test fixtures.

    - Wrappers for commands that create a new tenant or timeline ID require the new tenant
      or timeline ID to be passed by the caller, while the 'neon_local' commands will
      generate a random ID if it's not specified. This is because we don't want to have to
      parse the ID from the 'neon_local' output. Making it required ensures that the
      caller has to generate it.
    """

    COMMAND = "neon_local"

    def __init__(
        self,
        extra_env: dict[str, str] | None,
        binpath: Path,
        repo_dir: Path,
        pg_distrib_dir: Path,
    ):
        if extra_env is None:
            env_vars = {}
        else:
            env_vars = extra_env.copy()
        env_vars["NEON_REPO_DIR"] = str(repo_dir)
        env_vars["POSTGRES_DISTRIB_DIR"] = str(pg_distrib_dir)

        super().__init__(env_vars, binpath)

    def raw_cli(self, *args, **kwargs) -> subprocess.CompletedProcess[str]:
        return super().raw_cli(*args, **kwargs)

    def tenant_create(
        self,
        tenant_id: TenantId,
        timeline_id: TimelineId,
        pg_version: PgVersion,
        conf: dict[str, Any] | None = None,
        shard_count: int | None = None,
        shard_stripe_size: int | None = None,
        placement_policy: str | None = None,
        set_default: bool = False,
    ):
        """
        Creates a new tenant, returns its id and its initial timeline's id.
        """
        args = [
            "tenant",
            "create",
            "--tenant-id",
            str(tenant_id),
            "--timeline-id",
            str(timeline_id),
            "--pg-version",
            pg_version,
        ]
        if conf is not None:
            args.extend(
                chain.from_iterable(
                    product(["-c"], (f"{key}:{value}" for key, value in conf.items()))
                )
            )

        if set_default:
            args.append("--set-default")

        if shard_count is not None:
            args.extend(["--shard-count", str(shard_count)])

        if shard_stripe_size is not None:
            args.extend(["--shard-stripe-size", str(shard_stripe_size)])

        if placement_policy is not None:
            args.extend(["--placement-policy", str(placement_policy)])

        res = self.raw_cli(args)
        res.check_returncode()

    def tenant_import(self, tenant_id: TenantId):
        args = ["tenant", "import", "--tenant-id", str(tenant_id)]
        res = self.raw_cli(args)
        res.check_returncode()

    def tenant_set_default(self, tenant_id: TenantId):
        """
        Update default tenant for future operations that require tenant_id.
        """
        res = self.raw_cli(["tenant", "set-default", "--tenant-id", str(tenant_id)])
        res.check_returncode()

    def tenant_config(self, tenant_id: TenantId, conf: dict[str, str]):
        """
        Update tenant config.
        """

        args = ["tenant", "config", "--tenant-id", str(tenant_id)]
        if conf is not None:
            args.extend(
                chain.from_iterable(
                    product(["-c"], (f"{key}:{value}" for key, value in conf.items()))
                )
            )

        res = self.raw_cli(args)
        res.check_returncode()

    def tenant_list(self) -> subprocess.CompletedProcess[str]:
        res = self.raw_cli(["tenant", "list"])
        res.check_returncode()
        return res

    def timeline_create(
        self,
        new_branch_name: str,
        tenant_id: TenantId,
        timeline_id: TimelineId,
        pg_version: PgVersion,
    ) -> TimelineId:
        if timeline_id is None:
            timeline_id = TimelineId.generate()

        cmd = [
            "timeline",
            "create",
            "--branch-name",
            new_branch_name,
            "--tenant-id",
            str(tenant_id),
            "--timeline-id",
            str(timeline_id),
            "--pg-version",
            pg_version,
        ]

        res = self.raw_cli(cmd)
        res.check_returncode()

        return timeline_id

    def timeline_branch(
        self,
        tenant_id: TenantId,
        timeline_id: TimelineId,
        new_branch_name,
        ancestor_branch_name: str | None = None,
        ancestor_start_lsn: Lsn | None = None,
    ):
        cmd = [
            "timeline",
            "branch",
            "--branch-name",
            new_branch_name,
            "--timeline-id",
            str(timeline_id),
            "--tenant-id",
            str(tenant_id),
        ]
        if ancestor_branch_name is not None:
            cmd.extend(["--ancestor-branch-name", ancestor_branch_name])
        if ancestor_start_lsn is not None:
            cmd.extend(["--ancestor-start-lsn", str(ancestor_start_lsn)])

        res = self.raw_cli(cmd)
        res.check_returncode()

    def timeline_import(
        self,
        tenant_id: TenantId,
        timeline_id: TimelineId,
        new_branch_name: str,
        base_lsn: Lsn,
        base_tarfile: Path,
        pg_version: PgVersion,
        end_lsn: Lsn | None = None,
        wal_tarfile: Path | None = None,
    ):
        cmd = [
            "timeline",
            "import",
            "--tenant-id",
            str(tenant_id),
            "--timeline-id",
            str(timeline_id),
            "--pg-version",
            pg_version,
            "--branch-name",
            new_branch_name,
            "--base-lsn",
            str(base_lsn),
            "--base-tarfile",
            str(base_tarfile),
        ]
        if end_lsn is not None:
            cmd.extend(["--end-lsn", str(end_lsn)])
        if wal_tarfile is not None:
            cmd.extend(["--wal-tarfile", str(wal_tarfile)])

        res = self.raw_cli(cmd)
        res.check_returncode()

    def timeline_list(self, tenant_id: TenantId) -> list[tuple[str, TimelineId]]:
        """
        Returns a list of (branch_name, timeline_id) tuples out of parsed `neon timeline list` CLI output.
        """

        # main [b49f7954224a0ad25cc0013ea107b54b]
        # ┣━ @0/16B5A50: test_cli_branch_list_main [20f98c79111b9015d84452258b7d5540]
        TIMELINE_DATA_EXTRACTOR: re.Pattern = re.compile(  # type: ignore[type-arg]
            r"\s?(?P<branch_name>[^\s]+)\s\[(?P<timeline_id>[^\]]+)\]", re.MULTILINE
        )
        res = self.raw_cli(["timeline", "list", "--tenant-id", str(tenant_id)])
        timelines_cli = sorted(
            map(
                lambda branch_and_id: (branch_and_id[0], TimelineId(branch_and_id[1])),
                TIMELINE_DATA_EXTRACTOR.findall(res.stdout),
            )
        )
        return timelines_cli

    def init(
        self,
        init_config: dict[str, Any],
        force: str | None = None,
    ) -> subprocess.CompletedProcess[str]:
        with tempfile.NamedTemporaryFile(mode="w+") as init_config_tmpfile:
            init_config_tmpfile.write(toml.dumps(init_config))
            init_config_tmpfile.flush()

            cmd = [
                "init",
                f"--config={init_config_tmpfile.name}",
            ]

            if force is not None:
                cmd.extend(["--force", force])

            res = self.raw_cli(cmd)
            res.check_returncode()
        return res

    def storage_controller_start(
        self,
        timeout_in_seconds: int | None = None,
        instance_id: int | None = None,
        base_port: int | None = None,
    ):
        cmd = ["storage_controller", "start"]
        if timeout_in_seconds is not None:
            cmd.append(f"--start-timeout={timeout_in_seconds}s")
        if instance_id is not None:
            cmd.append(f"--instance-id={instance_id}")
        if base_port is not None:
            cmd.append(f"--base-port={base_port}")
        return self.raw_cli(cmd)

    def storage_controller_stop(self, immediate: bool, instance_id: int | None = None):
        cmd = ["storage_controller", "stop"]
        if immediate:
            cmd.extend(["-m", "immediate"])
        if instance_id is not None:
            cmd.append(f"--instance-id={instance_id}")
        return self.raw_cli(cmd)

    def endpoint_storage_start(self, timeout_in_seconds: int | None = None):
        cmd = ["endpoint-storage", "start"]
        if timeout_in_seconds is not None:
            cmd.append(f"--start-timeout={timeout_in_seconds}s")
        return self.raw_cli(cmd)

    def endpoint_storage_stop(self, immediate: bool):
        cmd = ["endpoint-storage", "stop"]
        if immediate:
            cmd.extend(["-m", "immediate"])
        return self.raw_cli(cmd)
        pass

    def pageserver_start(
        self,
        id: int,
        extra_env_vars: dict[str, str] | None = None,
        timeout_in_seconds: int | None = None,
    ) -> subprocess.CompletedProcess[str]:
        start_args = ["pageserver", "start", f"--id={id}"]
        if timeout_in_seconds is not None:
            start_args.append(f"--start-timeout={timeout_in_seconds}s")
        return self.raw_cli(start_args, extra_env_vars=extra_env_vars)

    def pageserver_stop(self, id: int, immediate=False) -> subprocess.CompletedProcess[str]:
        cmd = ["pageserver", "stop", f"--id={id}"]
        if immediate:
            cmd.extend(["-m", "immediate"])

        return self.raw_cli(cmd)

    def safekeeper_start(
        self,
        id: int,
        extra_opts: list[str] | None = None,
        extra_env_vars: dict[str, str] | None = None,
        timeout_in_seconds: int | None = None,
    ) -> subprocess.CompletedProcess[str]:
        if extra_opts is not None:
            extra_opts = [f"-e={opt}" for opt in extra_opts]
        else:
            extra_opts = []
        if timeout_in_seconds is not None:
            extra_opts.append(f"--start-timeout={timeout_in_seconds}s")
        return self.raw_cli(
            ["safekeeper", "start", str(id), *extra_opts], extra_env_vars=extra_env_vars
        )

    def safekeeper_stop(
        self, id: int | None = None, immediate=False
    ) -> subprocess.CompletedProcess[str]:
        args = ["safekeeper", "stop"]
        if id is not None:
            args.append(str(id))
        if immediate:
            args.extend(["-m", "immediate"])
        return self.raw_cli(args)

    def storage_broker_start(
        self, timeout_in_seconds: int | None = None
    ) -> subprocess.CompletedProcess[str]:
        cmd = ["storage_broker", "start"]
        if timeout_in_seconds is not None:
            cmd.append(f"--start-timeout={timeout_in_seconds}s")
        return self.raw_cli(cmd)

    def storage_broker_stop(self) -> subprocess.CompletedProcess[str]:
        cmd = ["storage_broker", "stop"]
        return self.raw_cli(cmd)

    def endpoint_create(
        self,
        branch_name: str,
        pg_port: int,
        external_http_port: int,
        internal_http_port: int,
        tenant_id: TenantId,
        pg_version: PgVersion,
        endpoint_id: str | None = None,
        grpc: bool | None = None,
        hot_standby: bool = False,
        lsn: Lsn | None = None,
        pageserver_id: int | None = None,
        allow_multiple=False,
        update_catalog: bool = False,
    ) -> subprocess.CompletedProcess[str]:
        args = [
            "endpoint",
            "create",
            "--tenant-id",
            str(tenant_id),
            "--branch-name",
            branch_name,
            "--pg-version",
            pg_version,
        ]
        if lsn is not None:
            args.extend(["--lsn", str(lsn)])
        if pg_port is not None:
            args.extend(["--pg-port", str(pg_port)])
        if external_http_port is not None:
            args.extend(["--external-http-port", str(external_http_port)])
        if internal_http_port is not None:
            args.extend(["--internal-http-port", str(internal_http_port)])
        if grpc:
            args.append("--grpc")
        if endpoint_id is not None:
            args.append(endpoint_id)
        if hot_standby:
            args.extend(["--hot-standby", "true"])
        if pageserver_id is not None:
            args.extend(["--pageserver-id", str(pageserver_id)])
        if allow_multiple:
            args.extend(["--allow-multiple"])
        if update_catalog:
            args.extend(["--update-catalog"])

        res = self.raw_cli(args)
        res.check_returncode()
        return res

    def endpoint_generate_jwt(
        self, endpoint_id: str, scope: ComputeClaimsScope | None = None
    ) -> str:
        """
        Generate a JWT for making requests to the endpoint's external HTTP
        server.
        """
        args = ["endpoint", "generate-jwt", endpoint_id]
        if scope:
            args += ["--scope", str(scope)]

        cmd = self.raw_cli(args)
        cmd.check_returncode()

        return cmd.stdout

    def endpoint_start(
        self,
        endpoint_id: str,
        safekeepers_generation: int | None = None,
        safekeepers: list[int] | None = None,
        remote_ext_base_url: str | None = None,
        pageserver_id: int | None = None,
        allow_multiple: bool = False,
        create_test_user: bool = False,
        basebackup_request_tries: int | None = None,
        timeout: str | None = None,
        env: dict[str, str] | None = None,
<<<<<<< HEAD
        grpc: bool = False,
=======
        dev: bool = False,
>>>>>>> 5e2c4445
    ) -> subprocess.CompletedProcess[str]:
        args = [
            "endpoint",
            "start",
        ]
        extra_env_vars = env or {}
        if basebackup_request_tries is not None:
            extra_env_vars["NEON_COMPUTE_TESTING_BASEBACKUP_TRIES"] = str(basebackup_request_tries)
        if remote_ext_base_url is not None:
            args.extend(["--remote-ext-base-url", remote_ext_base_url])

        if safekeepers_generation is not None:
            args.extend(["--safekeepers-generation", str(safekeepers_generation)])
        if safekeepers is not None:
            args.extend(["--safekeepers", (",".join(map(str, safekeepers)))])
        if endpoint_id is not None:
            args.append(endpoint_id)
        if pageserver_id is not None:
            args.extend(["--pageserver-id", str(pageserver_id)])
        if grpc:
            args.extend(["--grpc"])
        if allow_multiple:
            args.extend(["--allow-multiple"])
        if create_test_user:
            args.extend(["--create-test-user"])
        if timeout is not None:
            args.extend(["--start-timeout", str(timeout)])
        if dev:
            args.extend(["--dev"])

        res = self.raw_cli(args, extra_env_vars)
        res.check_returncode()
        return res

    def endpoint_reconfigure(
        self,
        endpoint_id: str,
        tenant_id: TenantId | None = None,
        pageserver_id: int | None = None,
        grpc: bool = False,
        safekeepers: list[int] | None = None,
        check_return_code=True,
    ) -> subprocess.CompletedProcess[str]:
        args = ["endpoint", "reconfigure", endpoint_id]
        if tenant_id is not None:
            args.extend(["--tenant-id", str(tenant_id)])
        if pageserver_id is not None:
            args.extend(["--pageserver-id", str(pageserver_id)])
        if grpc:
            args.extend(["--grpc"])
        if safekeepers is not None:
            args.extend(["--safekeepers", (",".join(map(str, safekeepers)))])
        return self.raw_cli(args, check_return_code=check_return_code)

    def endpoint_stop(
        self,
        endpoint_id: str,
        destroy=False,
        check_return_code=True,
        mode: str | None = None,
    ) -> tuple[Lsn | None, subprocess.CompletedProcess[str]]:
        args = [
            "endpoint",
            "stop",
        ]
        if destroy:
            args.append("--destroy")
        if mode is not None:
            args.append(f"--mode={mode}")
        if endpoint_id is not None:
            args.append(endpoint_id)

        proc = self.raw_cli(args, check_return_code=check_return_code)
        log.debug(f"endpoint stop stdout: {proc.stdout}")
        lsn_str = proc.stdout.split()[-1]
        lsn: Lsn | None = None if lsn_str == "null" else Lsn(lsn_str)
        return lsn, proc

    def mappings_map_branch(
        self, name: str, tenant_id: TenantId, timeline_id: TimelineId
    ) -> subprocess.CompletedProcess[str]:
        """
        Map tenant id and timeline id to a neon_local branch name. They do not have to exist.
        Usually needed when creating branches via PageserverHttpClient and not neon_local.

        After creating a name mapping, you can use EndpointFactory.create_start
        with this registered branch name.
        """
        args = [
            "mappings",
            "map",
            "--branch-name",
            name,
            "--tenant-id",
            str(tenant_id),
            "--timeline-id",
            str(timeline_id),
        ]

        return self.raw_cli(args, check_return_code=True)

    def start(self, check_return_code=True) -> subprocess.CompletedProcess[str]:
        return self.raw_cli(["start"], check_return_code=check_return_code)

    def stop(self, check_return_code=True) -> subprocess.CompletedProcess[str]:
        return self.raw_cli(["stop"], check_return_code=check_return_code)


class WalCraft(AbstractNeonCli):
    """
    A typed wrapper around the `wal_craft` CLI tool.
    Supports main commands via typed methods and a way to run arbitrary command directly via CLI.
    """

    COMMAND = "wal_craft"

    def postgres_config(self) -> list[str]:
        res = self.raw_cli(["print-postgres-config"])
        res.check_returncode()
        return res.stdout.split("\n")

    def in_existing(self, type: str, connection: str) -> None:
        res = self.raw_cli(["in-existing", type, connection])
        res.check_returncode()


class Pagectl(AbstractNeonCli):
    """
    A typed wrapper around the `pagectl` utility CLI tool.
    """

    COMMAND = "pagectl"

    def dump_index_part(self, path: Path) -> IndexPartDump:
        res = self.raw_cli(["index-part", "dump", str(path)])
        res.check_returncode()
        parsed = json.loads(res.stdout)
        return IndexPartDump.from_json(parsed)<|MERGE_RESOLUTION|>--- conflicted
+++ resolved
@@ -567,11 +567,7 @@
         basebackup_request_tries: int | None = None,
         timeout: str | None = None,
         env: dict[str, str] | None = None,
-<<<<<<< HEAD
         grpc: bool = False,
-=======
-        dev: bool = False,
->>>>>>> 5e2c4445
     ) -> subprocess.CompletedProcess[str]:
         args = [
             "endpoint",
@@ -599,8 +595,6 @@
             args.extend(["--create-test-user"])
         if timeout is not None:
             args.extend(["--start-timeout", str(timeout)])
-        if dev:
-            args.extend(["--dev"])
 
         res = self.raw_cli(args, extra_env_vars)
         res.check_returncode()
