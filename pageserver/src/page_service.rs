--- conflicted
+++ resolved
@@ -14,11 +14,7 @@
 
 use anyhow::{Context as _, anyhow, bail};
 use async_compression::tokio::write::GzipEncoder;
-<<<<<<< HEAD
-use bytes::{Buf, BufMut as _, BytesMut};
-=======
 use bytes::{Buf as _, BufMut as _, BytesMut};
->>>>>>> 5e2c4445
 use futures::future::BoxFuture;
 use futures::{FutureExt, Stream};
 use itertools::Itertools;
@@ -3564,10 +3560,7 @@
 
         span_record!(lsn=?req.lsn);
 
-<<<<<<< HEAD
-=======
         // Wait for the LSN to arrive, if given.
->>>>>>> 5e2c4445
         if let Some(lsn) = req.lsn {
             let latest_gc_cutoff_lsn = timeline.get_applied_gc_cutoff_lsn();
             timeline
@@ -3586,12 +3579,6 @@
         }
 
         // Spawn a task to run the basebackup.
-<<<<<<< HEAD
-        //
-        // TODO: do we need to support full base backups, for debugging? This also requires passing
-        // the prev_lsn parameter.
-=======
->>>>>>> 5e2c4445
         let span = Span::current();
         let (mut simplex_read, mut simplex_write) = tokio::io::simplex(CHUNK_SIZE);
         let jh = tokio::spawn(async move {
