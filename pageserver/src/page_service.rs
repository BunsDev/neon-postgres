--- conflicted
+++ resolved
@@ -1269,13 +1269,8 @@
                     return ((pgb_reader, timeline_handles), Ok(()));
                 }
             };
-<<<<<<< HEAD
             trace!("throttling message");
-            if let Err(cancelled) = msg.throttle(&self.cancel).await {
-=======
-
             if let Err(cancelled) = msg.throttle_and_record_start_processing(&self.cancel).await {
->>>>>>> be38123e
                 break cancelled;
             }
             trace!("handling message");
@@ -1451,8 +1446,9 @@
                             return Err(e);
                         }
                     };
-<<<<<<< HEAD
-                    batch.throttle(&self.cancel).await?;
+                    batch
+                        .throttle_and_record_start_processing(&self.cancel)
+                        .await?;
                     self.pagesteam_handle_batched_message(
                         pgb_writer,
                         batch,
@@ -1461,13 +1457,6 @@
                         &ctx,
                     )
                     .await?;
-=======
-                    batch
-                        .throttle_and_record_start_processing(&self.cancel)
-                        .await?;
-                    self.pagesteam_handle_batched_message(pgb_writer, batch, &cancel, &ctx)
-                        .await?;
->>>>>>> be38123e
                 }
             }
         });
