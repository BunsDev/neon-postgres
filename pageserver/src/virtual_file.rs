//! VirtualFile is like a normal File, but it's not bound directly to
//! a file descriptor.
//!
//! Instead, the file is opened when it's read from,
//! and if too many files are open globally in the system, least-recently
//! used ones are closed.
//!
//! To track which files have been recently used, we use the clock algorithm
//! with a 'recently_used' flag on each slot.
//!
//! This is similar to PostgreSQL's virtual file descriptor facility in
//! src/backend/storage/file/fd.c
//!
use std::fs::File;
use std::io::{Error, ErrorKind, Seek, SeekFrom};
use std::os::fd::{AsRawFd, FromRawFd, IntoRawFd, OwnedFd, RawFd};
#[cfg(target_os = "linux")]
use std::os::unix::fs::OpenOptionsExt;
use std::sync::atomic::{AtomicBool, AtomicU8, AtomicUsize, Ordering};

use camino::{Utf8Path, Utf8PathBuf};
use once_cell::sync::OnceCell;
use owned_buffers_io::aligned_buffer::buffer::AlignedBuffer;
use owned_buffers_io::aligned_buffer::{AlignedBufferMut, AlignedSlice, ConstAlign};
use owned_buffers_io::io_buf_aligned::{IoBufAligned, IoBufAlignedMut};
use owned_buffers_io::io_buf_ext::FullSlice;
use pageserver_api::config::defaults::DEFAULT_IO_BUFFER_ALIGNMENT;
pub use pageserver_api::models::virtual_file as api;
use tokio::sync::{RwLock, RwLockReadGuard, RwLockWriteGuard};
use tokio::time::Instant;
use tokio_epoll_uring::{BoundedBuf, IoBuf, IoBufMut, Slice};

use crate::assert_u64_eq_usize::UsizeIsU64;
use crate::context::RequestContext;
use crate::metrics::{STORAGE_IO_TIME_METRIC, StorageIoOperation};
use crate::page_cache::{PAGE_SZ, PageWriteGuard};
pub(crate) mod io_engine;
pub use io_engine::{
    FeatureTestResult as IoEngineFeatureTestResult, feature_test as io_engine_feature_test,
    io_engine_for_bench,
};
mod metadata;
mod open_options;
pub(crate) use api::IoMode;
pub(crate) use io_engine::IoEngineKind;
pub(crate) use metadata::Metadata;
pub(crate) use open_options::*;

use self::owned_buffers_io::write::OwnedAsyncWriter;

pub(crate) mod owned_buffers_io {
    //! Abstractions for IO with owned buffers.
    //!
    //! Not actually tied to [`crate::virtual_file`] specifically, but, it's the primary
    //! reason we need this abstraction.
    //!
    //! Over time, this could move into the `tokio-epoll-uring` crate, maybe `uring-common`,
    //! but for the time being we're proving out the primitives in the neon.git repo
    //! for faster iteration.

    pub(crate) mod aligned_buffer;
    pub(crate) mod io_buf_aligned;
    pub(crate) mod io_buf_ext;
    pub(crate) mod slice;
    pub(crate) mod write;
}

#[derive(Debug)]
pub struct VirtualFile {
    inner: VirtualFileInner,
    _mode: IoMode,
}

impl VirtualFile {
    /// Open a file in read-only mode. Like File::open.
    pub async fn open<P: AsRef<Utf8Path>>(
        path: P,
        ctx: &RequestContext,
    ) -> Result<Self, std::io::Error> {
        let inner = VirtualFileInner::open(path, ctx).await?;
        Ok(VirtualFile {
            inner,
            _mode: IoMode::Buffered,
        })
    }

    /// Open a file in read-only mode. Like File::open.
    ///
    /// `O_DIRECT` will be enabled base on `virtual_file_io_mode`.
    pub async fn open_v2<P: AsRef<Utf8Path>>(
        path: P,
        ctx: &RequestContext,
    ) -> Result<Self, std::io::Error> {
        Self::open_with_options_v2(path.as_ref(), OpenOptions::new().read(true), ctx).await
    }

    pub async fn create<P: AsRef<Utf8Path>>(
        path: P,
        ctx: &RequestContext,
    ) -> Result<Self, std::io::Error> {
        let inner = VirtualFileInner::create(path, ctx).await?;
        Ok(VirtualFile {
            inner,
            _mode: IoMode::Buffered,
        })
    }

    pub async fn create_v2<P: AsRef<Utf8Path>>(
        path: P,
        ctx: &RequestContext,
    ) -> Result<Self, std::io::Error> {
        VirtualFile::open_with_options_v2(
            path.as_ref(),
            OpenOptions::new().write(true).create(true).truncate(true),
            ctx,
        )
        .await
    }

    pub async fn open_with_options<P: AsRef<Utf8Path>>(
        path: P,
        open_options: &OpenOptions,
        ctx: &RequestContext,
    ) -> Result<Self, std::io::Error> {
        let inner = VirtualFileInner::open_with_options(path, open_options, ctx).await?;
        Ok(VirtualFile {
            inner,
            _mode: IoMode::Buffered,
        })
    }

    pub async fn open_with_options_v2<P: AsRef<Utf8Path>>(
        path: P,
        open_options: &OpenOptions,
        ctx: &RequestContext,
    ) -> Result<Self, std::io::Error> {
        let file = match get_io_mode() {
            IoMode::Buffered => {
                let inner = VirtualFileInner::open_with_options(path, open_options, ctx).await?;
                VirtualFile {
                    inner,
                    _mode: IoMode::Buffered,
                }
            }
            #[cfg(target_os = "linux")]
            IoMode::Direct => {
                let inner = VirtualFileInner::open_with_options(
                    path,
                    open_options.clone().custom_flags(nix::libc::O_DIRECT),
                    ctx,
                )
                .await?;
                VirtualFile {
                    inner,
                    _mode: IoMode::Direct,
                }
            }
        };
        Ok(file)
    }

    pub fn path(&self) -> &Utf8Path {
        self.inner.path.as_path()
    }

    pub async fn crashsafe_overwrite<B: BoundedBuf<Buf = Buf> + Send, Buf: IoBuf + Send>(
        final_path: Utf8PathBuf,
        tmp_path: Utf8PathBuf,
        content: B,
    ) -> std::io::Result<()> {
        VirtualFileInner::crashsafe_overwrite(final_path, tmp_path, content).await
    }

    pub async fn sync_all(&self) -> Result<(), Error> {
        if SYNC_MODE.load(std::sync::atomic::Ordering::Relaxed) == SyncMode::UnsafeNoSync as u8 {
            return Ok(());
        }
        self.inner.sync_all().await
    }

    pub async fn sync_data(&self) -> Result<(), Error> {
        if SYNC_MODE.load(std::sync::atomic::Ordering::Relaxed) == SyncMode::UnsafeNoSync as u8 {
            return Ok(());
        }
        self.inner.sync_data().await
    }

    pub async fn metadata(&self) -> Result<Metadata, Error> {
        self.inner.metadata().await
    }

    pub async fn seek(&mut self, pos: SeekFrom) -> Result<u64, Error> {
        self.inner.seek(pos).await
    }

    pub async fn read_exact_at<Buf>(
        &self,
        slice: Slice<Buf>,
        offset: u64,
        ctx: &RequestContext,
    ) -> Result<Slice<Buf>, Error>
    where
        Buf: IoBufAlignedMut + Send,
    {
        self.inner.read_exact_at(slice, offset, ctx).await
    }

    pub async fn read_exact_at_page(
        &self,
        page: PageWriteGuard<'static>,
        offset: u64,
        ctx: &RequestContext,
    ) -> Result<PageWriteGuard<'static>, Error> {
        self.inner.read_exact_at_page(page, offset, ctx).await
    }

    pub async fn write_all_at<Buf: IoBufAligned + Send>(
        &self,
        buf: FullSlice<Buf>,
        offset: u64,
        ctx: &RequestContext,
    ) -> (FullSlice<Buf>, Result<(), Error>) {
        self.inner.write_all_at(buf, offset, ctx).await
    }

    pub async fn write_all<Buf: IoBuf + Send>(
        &mut self,
        buf: FullSlice<Buf>,
        ctx: &RequestContext,
    ) -> (FullSlice<Buf>, Result<usize, Error>) {
        self.inner.write_all(buf, ctx).await
    }

    async fn read_to_end(&mut self, buf: &mut Vec<u8>, ctx: &RequestContext) -> Result<(), Error> {
        self.inner.read_to_end(buf, ctx).await
    }

    pub(crate) async fn read_to_string(
        &mut self,
        ctx: &RequestContext,
    ) -> Result<String, anyhow::Error> {
        let mut buf = Vec::new();
        self.read_to_end(&mut buf, ctx).await?;
        Ok(String::from_utf8(buf)?)
    }
}

/// Indicates whether to enable fsync, fdatasync, or O_SYNC/O_DSYNC when writing
/// files. Switching this off is unsafe and only used for testing on machines
/// with slow drives.
#[repr(u8)]
pub enum SyncMode {
    Sync,
    UnsafeNoSync,
}

impl TryFrom<u8> for SyncMode {
    type Error = u8;

    fn try_from(value: u8) -> Result<Self, Self::Error> {
        Ok(match value {
            v if v == (SyncMode::Sync as u8) => SyncMode::Sync,
            v if v == (SyncMode::UnsafeNoSync as u8) => SyncMode::UnsafeNoSync,
            x => return Err(x),
        })
    }
}

///
/// A virtual file descriptor. You can use this just like std::fs::File, but internally
/// the underlying file is closed if the system is low on file descriptors,
/// and re-opened when it's accessed again.
///
/// Like with std::fs::File, multiple threads can read/write the file concurrently,
/// holding just a shared reference the same VirtualFile, using the read_at() / write_at()
/// functions from the FileExt trait. But the functions from the Read/Write/Seek traits
/// require a mutable reference, because they modify the "current position".
///
/// Each VirtualFile has a physical file descriptor in the global OPEN_FILES array, at the
/// slot that 'handle points to, if the underlying file is currently open. If it's not
/// currently open, the 'handle' can still point to the slot where it was last kept. The
/// 'tag' field is used to detect whether the handle still is valid or not.
///
#[derive(Debug)]
pub struct VirtualFileInner {
    /// Lazy handle to the global file descriptor cache. The slot that this points to
    /// might contain our File, or it may be empty, or it may contain a File that
    /// belongs to a different VirtualFile.
    handle: RwLock<SlotHandle>,

    /// Current file position
    pos: u64,

    /// File path and options to use to open it.
    ///
    /// Note: this only contains the options needed to re-open it. For example,
    /// if a new file is created, we only pass the create flag when it's initially
    /// opened, in the VirtualFile::create() function, and strip the flag before
    /// storing it here.
    pub path: Utf8PathBuf,
    open_options: OpenOptions,
}

#[derive(Debug, PartialEq, Clone, Copy)]
struct SlotHandle {
    /// Index into OPEN_FILES.slots
    index: usize,

    /// Value of 'tag' in the slot. If slot's tag doesn't match, then the slot has
    /// been recycled and no longer contains the FD for this virtual file.
    tag: u64,
}

/// OPEN_FILES is the global array that holds the physical file descriptors that
/// are currently open. Each slot in the array is protected by a separate lock,
/// so that different files can be accessed independently. The lock must be held
/// in write mode to replace the slot with a different file, but a read mode
/// is enough to operate on the file, whether you're reading or writing to it.
///
/// OPEN_FILES starts in uninitialized state, and it's initialized by
/// the virtual_file::init() function. It must be called exactly once at page
/// server startup.
static OPEN_FILES: OnceCell<OpenFiles> = OnceCell::new();

struct OpenFiles {
    slots: &'static [Slot],

    /// clock arm for the clock algorithm
    next: AtomicUsize,
}

struct Slot {
    inner: RwLock<SlotInner>,

    /// has this file been used since last clock sweep?
    recently_used: AtomicBool,
}

struct SlotInner {
    /// Counter that's incremented every time a different file is stored here.
    /// To avoid the ABA problem.
    tag: u64,

    /// the underlying file
    file: Option<OwnedFd>,
}

/// Impl of [`tokio_epoll_uring::IoBuf`] and [`tokio_epoll_uring::IoBufMut`] for [`PageWriteGuard`].
struct PageWriteGuardBuf {
    page: PageWriteGuard<'static>,
}
// Safety: the [`PageWriteGuard`] gives us exclusive ownership of the page cache slot,
// and the location remains stable even if [`Self`] or the [`PageWriteGuard`] is moved.
// Page cache pages are zero-initialized, so, wrt uninitialized memory we're good.
// (Page cache tracks separately whether the contents are valid, see `PageWriteGuard::mark_valid`.)
unsafe impl tokio_epoll_uring::IoBuf for PageWriteGuardBuf {
    fn stable_ptr(&self) -> *const u8 {
        self.page.as_ptr()
    }
    fn bytes_init(&self) -> usize {
        self.page.len()
    }
    fn bytes_total(&self) -> usize {
        self.page.len()
    }
}
// Safety: see above, plus: the ownership of [`PageWriteGuard`] means exclusive access,
// hence it's safe to hand out the `stable_mut_ptr()`.
unsafe impl tokio_epoll_uring::IoBufMut for PageWriteGuardBuf {
    fn stable_mut_ptr(&mut self) -> *mut u8 {
        self.page.as_mut_ptr()
    }

    unsafe fn set_init(&mut self, pos: usize) {
        // There shouldn't really be any reason to call this API since bytes_init() == bytes_total().
        assert!(pos <= self.page.len());
    }
}

impl OpenFiles {
    /// Find a slot to use, evicting an existing file descriptor if needed.
    ///
    /// On return, we hold a lock on the slot, and its 'tag' has been updated
    /// recently_used has been set. It's all ready for reuse.
    async fn find_victim_slot(&self) -> (SlotHandle, RwLockWriteGuard<SlotInner>) {
        //
        // Run the clock algorithm to find a slot to replace.
        //
        let num_slots = self.slots.len();
        let mut retries = 0;
        let mut slot;
        let mut slot_guard;
        let index;
        loop {
            let next = self.next.fetch_add(1, Ordering::AcqRel) % num_slots;
            slot = &self.slots[next];

            // If the recently_used flag on this slot is set, continue the clock
            // sweep. Otherwise try to use this slot. If we cannot acquire the
            // lock, also continue the clock sweep.
            //
            // We only continue in this manner for a while, though. If we loop
            // through the array twice without finding a victim, just pick the
            // next slot and wait until we can reuse it. This way, we avoid
            // spinning in the extreme case that all the slots are busy with an
            // I/O operation.
            if retries < num_slots * 2 {
                if !slot.recently_used.swap(false, Ordering::Release) {
                    if let Ok(guard) = slot.inner.try_write() {
                        slot_guard = guard;
                        index = next;
                        break;
                    }
                }
                retries += 1;
            } else {
                slot_guard = slot.inner.write().await;
                index = next;
                break;
            }
        }

        //
        // We now have the victim slot locked. If it was in use previously, close the
        // old file.
        //
        if let Some(old_file) = slot_guard.file.take() {
            // the normal path of dropping VirtualFile uses "close", use "close-by-replace" here to
            // distinguish the two.
            STORAGE_IO_TIME_METRIC
                .get(StorageIoOperation::CloseByReplace)
                .observe_closure_duration(|| drop(old_file));
        }

        // Prepare the slot for reuse and return it
        slot_guard.tag += 1;
        slot.recently_used.store(true, Ordering::Relaxed);
        (
            SlotHandle {
                index,
                tag: slot_guard.tag,
            },
            slot_guard,
        )
    }
}

/// Identify error types that should alwways terminate the process.  Other
/// error types may be elegible for retry.
pub(crate) fn is_fatal_io_error(e: &std::io::Error) -> bool {
    use nix::errno::Errno::*;
    match e.raw_os_error().map(nix::errno::from_i32) {
        Some(EIO) => {
            // Terminate on EIO because we no longer trust the device to store
            // data safely, or to uphold persistence guarantees on fsync.
            true
        }
        Some(EROFS) => {
            // Terminate on EROFS because a filesystem is usually remounted
            // readonly when it has experienced some critical issue, so the same
            // logic as EIO applies.
            true
        }
        Some(EACCES) => {
            // Terminate on EACCESS because we should always have permissions
            // for our own data dir: if we don't, then we can't do our job and
            // need administrative intervention to fix permissions.  Terminating
            // is the best way to make sure we stop cleanly rather than going
            // into infinite retry loops, and will make it clear to the outside
            // world that we need help.
            true
        }
        _ => {
            // Treat all other local file I/O errors are retryable.  This includes:
            // - ENOSPC: we stay up and wait for eviction to free some space
            // - EINVAL, EBADF, EBADFD: this is a code bug, not a filesystem/hardware issue
            // - WriteZero, Interrupted: these are used internally VirtualFile
            false
        }
    }
}

/// Call this when the local filesystem gives us an error with an external
/// cause: this includes EIO, EROFS, and EACCESS: all these indicate either
/// bad storage or bad configuration, and we can't fix that from inside
/// a running process.
pub(crate) fn on_fatal_io_error(e: &std::io::Error, context: &str) -> ! {
    let backtrace = std::backtrace::Backtrace::force_capture();
    tracing::error!("Fatal I/O error: {e}: {context})\n{backtrace}");
    std::process::abort();
}

pub(crate) trait MaybeFatalIo<T> {
    fn maybe_fatal_err(self, context: &str) -> std::io::Result<T>;
    fn fatal_err(self, context: &str) -> T;
}

impl<T> MaybeFatalIo<T> for std::io::Result<T> {
    /// Terminate the process if the result is an error of a fatal type, else pass it through
    ///
    /// This is appropriate for writes, where we typically want to die on EIO/ACCES etc, but
    /// not on ENOSPC.
    fn maybe_fatal_err(self, context: &str) -> std::io::Result<T> {
        if let Err(e) = &self {
            if is_fatal_io_error(e) {
                on_fatal_io_error(e, context);
            }
        }
        self
    }

    /// Terminate the process on any I/O error.
    ///
    /// This is appropriate for reads on files that we know exist: they should always work.
    fn fatal_err(self, context: &str) -> T {
        match self {
            Ok(v) => v,
            Err(e) => {
                on_fatal_io_error(&e, context);
            }
        }
    }
}

/// Observe duration for the given storage I/O operation
///
/// Unlike `observe_closure_duration`, this supports async,
/// where "support" means that we measure wall clock time.
macro_rules! observe_duration {
    ($op:expr, $($body:tt)*) => {{
        let instant = Instant::now();
        let result = $($body)*;
        let elapsed = instant.elapsed().as_secs_f64();
        STORAGE_IO_TIME_METRIC
            .get($op)
            .observe(elapsed);
        result
    }}
}

macro_rules! with_file {
    ($this:expr, $op:expr, | $ident:ident | $($body:tt)*) => {{
        let $ident = $this.lock_file().await?;
        observe_duration!($op, $($body)*)
    }};
    ($this:expr, $op:expr, | mut $ident:ident | $($body:tt)*) => {{
        let mut $ident = $this.lock_file().await?;
        observe_duration!($op, $($body)*)
    }};
}

impl VirtualFileInner {
    /// Open a file in read-only mode. Like File::open.
    pub async fn open<P: AsRef<Utf8Path>>(
        path: P,
        ctx: &RequestContext,
    ) -> Result<VirtualFileInner, std::io::Error> {
        Self::open_with_options(path.as_ref(), OpenOptions::new().read(true), ctx).await
    }

    /// Create a new file for writing. If the file exists, it will be truncated.
    /// Like File::create.
    pub async fn create<P: AsRef<Utf8Path>>(
        path: P,
        ctx: &RequestContext,
    ) -> Result<VirtualFileInner, std::io::Error> {
        Self::open_with_options(
            path.as_ref(),
            OpenOptions::new().write(true).create(true).truncate(true),
            ctx,
        )
        .await
    }

    /// Open a file with given options.
    ///
    /// Note: If any custom flags were set in 'open_options' through OpenOptionsExt,
    /// they will be applied also when the file is subsequently re-opened, not only
    /// on the first time. Make sure that's sane!
    pub async fn open_with_options<P: AsRef<Utf8Path>>(
        path: P,
        open_options: &OpenOptions,
        _ctx: &RequestContext,
    ) -> Result<VirtualFileInner, std::io::Error> {
        let path = path.as_ref();
        let (handle, mut slot_guard) = get_open_files().find_victim_slot().await;

        // NB: there is also StorageIoOperation::OpenAfterReplace which is for the case
        // where our caller doesn't get to use the returned VirtualFile before its
        // slot gets re-used by someone else.
        let file = observe_duration!(StorageIoOperation::Open, {
            open_options.open(path.as_std_path()).await?
        });

        // Strip all options other than read and write.
        //
        // It would perhaps be nicer to check just for the read and write flags
        // explicitly, but OpenOptions doesn't contain any functions to read flags,
        // only to set them.
        let mut reopen_options = open_options.clone();
        reopen_options.create(false);
        reopen_options.create_new(false);
        reopen_options.truncate(false);

        let vfile = VirtualFileInner {
            handle: RwLock::new(handle),
            pos: 0,
            path: path.to_owned(),
            open_options: reopen_options,
        };

        // TODO: Under pressure, it's likely the slot will get re-used and
        // the underlying file closed before they get around to using it.
        // => https://github.com/neondatabase/neon/issues/6065
        slot_guard.file.replace(file);

        Ok(vfile)
    }

    /// Async version of [`::utils::crashsafe::overwrite`].
    ///
    /// # NB:
    ///
    /// Doesn't actually use the [`VirtualFile`] file descriptor cache, but,
    /// it did at an earlier time.
    /// And it will use this module's [`io_engine`] in the near future, so, leaving it here.
    pub async fn crashsafe_overwrite<B: BoundedBuf<Buf = Buf> + Send, Buf: IoBuf + Send>(
        final_path: Utf8PathBuf,
        tmp_path: Utf8PathBuf,
        content: B,
    ) -> std::io::Result<()> {
        // TODO: use tokio_epoll_uring if configured as `io_engine`.
        // See https://github.com/neondatabase/neon/issues/6663

        tokio::task::spawn_blocking(move || {
            let slice_storage;
            let content_len = content.bytes_init();
            let content = if content.bytes_init() > 0 {
                slice_storage = Some(content.slice(0..content_len));
                slice_storage.as_deref().expect("just set it to Some()")
            } else {
                &[]
            };
            utils::crashsafe::overwrite(&final_path, &tmp_path, content)
                .maybe_fatal_err("crashsafe_overwrite")
        })
        .await
        .expect("blocking task is never aborted")
    }

    /// Call File::sync_all() on the underlying File.
    pub async fn sync_all(&self) -> Result<(), Error> {
        with_file!(self, StorageIoOperation::Fsync, |file_guard| {
            let (_file_guard, res) = io_engine::get().sync_all(file_guard).await;
            res.maybe_fatal_err("sync_all")
        })
    }

    /// Call File::sync_data() on the underlying File.
    pub async fn sync_data(&self) -> Result<(), Error> {
        with_file!(self, StorageIoOperation::Fsync, |file_guard| {
            let (_file_guard, res) = io_engine::get().sync_data(file_guard).await;
            res.maybe_fatal_err("sync_data")
        })
    }

    pub async fn metadata(&self) -> Result<Metadata, Error> {
        with_file!(self, StorageIoOperation::Metadata, |file_guard| {
            let (_file_guard, res) = io_engine::get().metadata(file_guard).await;
            res
        })
    }

    /// Helper function internal to `VirtualFile` that looks up the underlying File,
    /// opens it and evicts some other File if necessary. The passed parameter is
    /// assumed to be a function available for the physical `File`.
    ///
    /// We are doing it via a macro as Rust doesn't support async closures that
    /// take on parameters with lifetimes.
    async fn lock_file(&self) -> Result<FileGuard, Error> {
        let open_files = get_open_files();

        let mut handle_guard = {
            // Read the cached slot handle, and see if the slot that it points to still
            // contains our File.
            //
            // We only need to hold the handle lock while we read the current handle. If
            // another thread closes the file and recycles the slot for a different file,
            // we will notice that the handle we read is no longer valid and retry.
            let mut handle = *self.handle.read().await;
            loop {
                // Check if the slot contains our File
                {
                    let slot = &open_files.slots[handle.index];
                    let slot_guard = slot.inner.read().await;
                    if slot_guard.tag == handle.tag && slot_guard.file.is_some() {
                        // Found a cached file descriptor.
                        slot.recently_used.store(true, Ordering::Relaxed);
                        return Ok(FileGuard { slot_guard });
                    }
                }

                // The slot didn't contain our File. We will have to open it ourselves,
                // but before that, grab a write lock on handle in the VirtualFile, so
                // that no other thread will try to concurrently open the same file.
                let handle_guard = self.handle.write().await;

                // If another thread changed the handle while we were not holding the lock,
                // then the handle might now be valid again. Loop back to retry.
                if *handle_guard != handle {
                    handle = *handle_guard;
                    continue;
                }
                break handle_guard;
            }
        };

        // We need to open the file ourselves. The handle in the VirtualFile is
        // now locked in write-mode. Find a free slot to put it in.
        let (handle, mut slot_guard) = open_files.find_victim_slot().await;

        // Re-open the physical file.
        // NB: we use StorageIoOperation::OpenAferReplace for this to distinguish this
        // case from StorageIoOperation::Open. This helps with identifying thrashing
        // of the virtual file descriptor cache.
        let file = observe_duration!(StorageIoOperation::OpenAfterReplace, {
            self.open_options.open(self.path.as_std_path()).await?
        });

        // Store the File in the slot and update the handle in the VirtualFile
        // to point to it.
        slot_guard.file.replace(file);

        *handle_guard = handle;

        Ok(FileGuard {
            slot_guard: slot_guard.downgrade(),
        })
    }

    pub async fn seek(&mut self, pos: SeekFrom) -> Result<u64, Error> {
        match pos {
            SeekFrom::Start(offset) => {
                self.pos = offset;
            }
            SeekFrom::End(offset) => {
                self.pos = with_file!(self, StorageIoOperation::Seek, |mut file_guard| file_guard
                    .with_std_file_mut(|std_file| std_file.seek(SeekFrom::End(offset))))?
            }
            SeekFrom::Current(offset) => {
                let pos = self.pos as i128 + offset as i128;
                if pos < 0 {
                    return Err(Error::new(
                        ErrorKind::InvalidInput,
                        "offset would be negative",
                    ));
                }
                if pos > u64::MAX as i128 {
                    return Err(Error::new(ErrorKind::InvalidInput, "offset overflow"));
                }
                self.pos = pos as u64;
            }
        }
        Ok(self.pos)
    }

    /// Read the file contents in range `offset..(offset + slice.bytes_total())` into `slice[0..slice.bytes_total()]`.
    ///
    /// The returned `Slice<Buf>` is equivalent to the input `slice`, i.e., it's the same view into the same buffer.
    pub async fn read_exact_at<Buf>(
        &self,
        slice: Slice<Buf>,
        offset: u64,
        ctx: &RequestContext,
    ) -> Result<Slice<Buf>, Error>
    where
        Buf: IoBufAlignedMut + Send,
    {
        let assert_we_return_original_bounds = if cfg!(debug_assertions) {
            Some((slice.stable_ptr() as usize, slice.bytes_total()))
        } else {
            None
        };

        let original_bounds = slice.bounds();
        let (buf, res) =
            read_exact_at_impl(slice, offset, |buf, offset| self.read_at(buf, offset, ctx)).await;
        let res = res.map(|_| buf.slice(original_bounds));

        if let Some(original_bounds) = assert_we_return_original_bounds {
            if let Ok(slice) = &res {
                let returned_bounds = (slice.stable_ptr() as usize, slice.bytes_total());
                assert_eq!(original_bounds, returned_bounds);
            }
        }

        res
    }

    /// Like [`Self::read_exact_at`] but for [`PageWriteGuard`].
    pub async fn read_exact_at_page(
        &self,
        page: PageWriteGuard<'static>,
        offset: u64,
        ctx: &RequestContext,
    ) -> Result<PageWriteGuard<'static>, Error> {
        let buf = PageWriteGuardBuf { page }.slice_full();
        debug_assert_eq!(buf.bytes_total(), PAGE_SZ);
        self.read_exact_at(buf, offset, ctx)
            .await
            .map(|slice| slice.into_inner().page)
    }

    // Copied from https://doc.rust-lang.org/1.72.0/src/std/os/unix/fs.rs.html#219-235
    pub async fn write_all_at<Buf: IoBuf + Send>(
        &self,
        buf: FullSlice<Buf>,
        mut offset: u64,
        ctx: &RequestContext,
    ) -> (FullSlice<Buf>, Result<(), Error>) {
        let buf = buf.into_raw_slice();
        let bounds = buf.bounds();
        let restore =
            |buf: Slice<_>| FullSlice::must_new(Slice::from_buf_bounds(buf.into_inner(), bounds));
        let mut buf = buf;
        while !buf.is_empty() {
            let (tmp, res) = self.write_at(FullSlice::must_new(buf), offset, ctx).await;
            buf = tmp.into_raw_slice();
            match res {
                Ok(0) => {
                    return (
                        restore(buf),
                        Err(Error::new(
                            std::io::ErrorKind::WriteZero,
                            "failed to write whole buffer",
                        )),
                    );
                }
                Ok(n) => {
                    buf = buf.slice(n..);
                    offset += n as u64;
                }
                Err(e) if e.kind() == std::io::ErrorKind::Interrupted => {}
                Err(e) => return (restore(buf), Err(e)),
            }
        }
        (restore(buf), Ok(()))
    }

    /// Writes `buf` to the file at the current offset.
    ///
    /// Panics if there is an uninitialized range in `buf`, as that is most likely a bug in the caller.
    pub async fn write_all<Buf: IoBuf + Send>(
        &mut self,
        buf: FullSlice<Buf>,
        ctx: &RequestContext,
    ) -> (FullSlice<Buf>, Result<usize, Error>) {
        let buf = buf.into_raw_slice();
        let bounds = buf.bounds();
        let restore =
            |buf: Slice<_>| FullSlice::must_new(Slice::from_buf_bounds(buf.into_inner(), bounds));
        let nbytes = buf.len();
        let mut buf = buf;
        while !buf.is_empty() {
            let (tmp, res) = self.write(FullSlice::must_new(buf), ctx).await;
            buf = tmp.into_raw_slice();
            match res {
                Ok(0) => {
                    return (
                        restore(buf),
                        Err(Error::new(
                            std::io::ErrorKind::WriteZero,
                            "failed to write whole buffer",
                        )),
                    );
                }
                Ok(n) => {
                    buf = buf.slice(n..);
                }
                Err(ref e) if e.kind() == std::io::ErrorKind::Interrupted => {}
                Err(e) => return (restore(buf), Err(e)),
            }
        }
        (restore(buf), Ok(nbytes))
    }

    async fn write<B: IoBuf + Send>(
        &mut self,
        buf: FullSlice<B>,
        ctx: &RequestContext,
    ) -> (FullSlice<B>, Result<usize, std::io::Error>) {
        let pos = self.pos;
        let (buf, res) = self.write_at(buf, pos, ctx).await;
        let n = match res {
            Ok(n) => n,
            Err(e) => return (buf, Err(e)),
        };
        self.pos += n as u64;
        (buf, Ok(n))
    }

    pub(crate) async fn read_at<Buf>(
        &self,
        buf: tokio_epoll_uring::Slice<Buf>,
        offset: u64,
        ctx: &RequestContext,
    ) -> (tokio_epoll_uring::Slice<Buf>, Result<usize, Error>)
    where
        Buf: tokio_epoll_uring::IoBufMut + Send,
    {
        let file_guard = match self
            .lock_file()
            .await
            .maybe_fatal_err("lock_file inside VirtualFileInner::read_at")
        {
            Ok(file_guard) => file_guard,
            Err(e) => return (buf, Err(e)),
        };

        observe_duration!(StorageIoOperation::Read, {
            let ((_file_guard, buf), res) = io_engine::get().read_at(file_guard, offset, buf).await;
            let res = res.maybe_fatal_err("io_engine read_at inside VirtualFileInner::read_at");
            if let Ok(size) = res {
                ctx.io_size_metrics().read.add(size.into_u64());
            }
            (buf, res)
        })
    }

    /// The function aborts the process if the error is fatal.
    async fn write_at<B: IoBuf + Send>(
        &self,
        buf: FullSlice<B>,
        offset: u64,
        ctx: &RequestContext,
    ) -> (FullSlice<B>, Result<usize, Error>) {
        let (slice, result) = self.write_at_inner(buf, offset, ctx).await;
        let result = result.maybe_fatal_err("write_at");
        (slice, result)
    }

    async fn write_at_inner<B: IoBuf + Send>(
        &self,
        buf: FullSlice<B>,
        offset: u64,
        ctx: &RequestContext,
    ) -> (FullSlice<B>, Result<usize, Error>) {
        let file_guard = match self.lock_file().await {
            Ok(file_guard) => file_guard,
            Err(e) => return (buf, Err(e)),
        };
        observe_duration!(StorageIoOperation::Write, {
            let ((_file_guard, buf), result) =
                io_engine::get().write_at(file_guard, offset, buf).await;
            if let Ok(size) = result {
                ctx.io_size_metrics().write.add(size.into_u64());
            }
            (buf, result)
        })
    }

    async fn read_to_end(&mut self, buf: &mut Vec<u8>, ctx: &RequestContext) -> Result<(), Error> {
        let mut tmp = vec![0; 128];
        loop {
            let slice = tmp.slice(..128);
            let (slice, res) = self.read_at(slice, self.pos, ctx).await;
            match res {
                Ok(0) => return Ok(()),
                Ok(n) => {
                    self.pos += n as u64;
                    buf.extend_from_slice(&slice[..n]);
                }
                Err(ref e) if e.kind() == std::io::ErrorKind::Interrupted => {}
                Err(e) => return Err(e),
            }
            tmp = slice.into_inner();
        }
    }
}

// Adapted from https://doc.rust-lang.org/1.72.0/src/std/os/unix/fs.rs.html#117-135
pub async fn read_exact_at_impl<Buf, F, Fut>(
    mut buf: tokio_epoll_uring::Slice<Buf>,
    mut offset: u64,
    mut read_at: F,
) -> (Buf, std::io::Result<()>)
where
    Buf: IoBufMut + Send,
    F: FnMut(tokio_epoll_uring::Slice<Buf>, u64) -> Fut,
    Fut: std::future::Future<Output = (tokio_epoll_uring::Slice<Buf>, std::io::Result<usize>)>,
{
    while buf.bytes_total() != 0 {
        let res;
        (buf, res) = read_at(buf, offset).await;
        match res {
            Ok(0) => break,
            Ok(n) => {
                buf = buf.slice(n..);
                offset += n as u64;
            }
            Err(ref e) if e.kind() == std::io::ErrorKind::Interrupted => {}
            Err(e) => return (buf.into_inner(), Err(e)),
        }
    }
    // NB: don't use `buf.is_empty()` here; it is from the
    // `impl Deref for Slice { Target = [u8] }`; the &[u8]
    // returned by it only covers the initialized portion of `buf`.
    // Whereas we're interested in ensuring that we filled the entire
    // buffer that the user passed in.
    if buf.bytes_total() != 0 {
        (
            buf.into_inner(),
            Err(std::io::Error::new(
                std::io::ErrorKind::UnexpectedEof,
                "failed to fill whole buffer",
            )),
        )
    } else {
        assert_eq!(buf.len(), buf.bytes_total());
        (buf.into_inner(), Ok(()))
    }
}

#[cfg(test)]
mod test_read_exact_at_impl {

    use std::collections::VecDeque;
    use std::sync::Arc;

    use tokio_epoll_uring::{BoundedBuf, BoundedBufMut};

    use super::read_exact_at_impl;

    struct Expectation {
        offset: u64,
        bytes_total: usize,
        result: std::io::Result<Vec<u8>>,
    }
    struct MockReadAt {
        expectations: VecDeque<Expectation>,
    }

    impl MockReadAt {
        async fn read_at(
            &mut self,
            mut buf: tokio_epoll_uring::Slice<Vec<u8>>,
            offset: u64,
        ) -> (tokio_epoll_uring::Slice<Vec<u8>>, std::io::Result<usize>) {
            let exp = self
                .expectations
                .pop_front()
                .expect("read_at called but we have no expectations left");
            assert_eq!(exp.offset, offset);
            assert_eq!(exp.bytes_total, buf.bytes_total());
            match exp.result {
                Ok(bytes) => {
                    assert!(bytes.len() <= buf.bytes_total());
                    buf.put_slice(&bytes);
                    (buf, Ok(bytes.len()))
                }
                Err(e) => (buf, Err(e)),
            }
        }
    }

    impl Drop for MockReadAt {
        fn drop(&mut self) {
            assert_eq!(self.expectations.len(), 0);
        }
    }

    #[tokio::test]
    async fn test_basic() {
        let buf = Vec::with_capacity(5).slice_full();
        let mock_read_at = Arc::new(tokio::sync::Mutex::new(MockReadAt {
            expectations: VecDeque::from(vec![Expectation {
                offset: 0,
                bytes_total: 5,
                result: Ok(vec![b'a', b'b', b'c', b'd', b'e']),
            }]),
        }));
        let (buf, res) = read_exact_at_impl(buf, 0, |buf, offset| {
            let mock_read_at = Arc::clone(&mock_read_at);
            async move { mock_read_at.lock().await.read_at(buf, offset).await }
        })
        .await;
        assert!(res.is_ok());
        assert_eq!(buf, vec![b'a', b'b', b'c', b'd', b'e']);
    }

    #[tokio::test]
    async fn test_empty_buf_issues_no_syscall() {
        let buf = Vec::new().slice_full();
        let mock_read_at = Arc::new(tokio::sync::Mutex::new(MockReadAt {
            expectations: VecDeque::new(),
        }));
        let (_buf, res) = read_exact_at_impl(buf, 0, |buf, offset| {
            let mock_read_at = Arc::clone(&mock_read_at);
            async move { mock_read_at.lock().await.read_at(buf, offset).await }
        })
        .await;
        assert!(res.is_ok());
    }

    #[tokio::test]
    async fn test_two_read_at_calls_needed_until_buf_filled() {
        let buf = Vec::with_capacity(4).slice_full();
        let mock_read_at = Arc::new(tokio::sync::Mutex::new(MockReadAt {
            expectations: VecDeque::from(vec![
                Expectation {
                    offset: 0,
                    bytes_total: 4,
                    result: Ok(vec![b'a', b'b']),
                },
                Expectation {
                    offset: 2,
                    bytes_total: 2,
                    result: Ok(vec![b'c', b'd']),
                },
            ]),
        }));
        let (buf, res) = read_exact_at_impl(buf, 0, |buf, offset| {
            let mock_read_at = Arc::clone(&mock_read_at);
            async move { mock_read_at.lock().await.read_at(buf, offset).await }
        })
        .await;
        assert!(res.is_ok());
        assert_eq!(buf, vec![b'a', b'b', b'c', b'd']);
    }

    #[tokio::test]
    async fn test_eof_before_buffer_full() {
        let buf = Vec::with_capacity(3).slice_full();
        let mock_read_at = Arc::new(tokio::sync::Mutex::new(MockReadAt {
            expectations: VecDeque::from(vec![
                Expectation {
                    offset: 0,
                    bytes_total: 3,
                    result: Ok(vec![b'a']),
                },
                Expectation {
                    offset: 1,
                    bytes_total: 2,
                    result: Ok(vec![b'b']),
                },
                Expectation {
                    offset: 2,
                    bytes_total: 1,
                    result: Ok(vec![]),
                },
            ]),
        }));
        let (_buf, res) = read_exact_at_impl(buf, 0, |buf, offset| {
            let mock_read_at = Arc::clone(&mock_read_at);
            async move { mock_read_at.lock().await.read_at(buf, offset).await }
        })
        .await;
        let Err(err) = res else {
            panic!("should return an error");
        };
        assert_eq!(err.kind(), std::io::ErrorKind::UnexpectedEof);
        assert_eq!(format!("{err}"), "failed to fill whole buffer");
        // buffer contents on error are unspecified
    }
}

struct FileGuard {
    slot_guard: RwLockReadGuard<'static, SlotInner>,
}

impl AsRef<OwnedFd> for FileGuard {
    fn as_ref(&self) -> &OwnedFd {
        // This unwrap is safe because we only create `FileGuard`s
        // if we know that the file is Some.
        self.slot_guard.file.as_ref().unwrap()
    }
}

impl FileGuard {
    /// Soft deprecation: we'll move VirtualFile to async APIs and remove this function eventually.
    fn with_std_file<F, R>(&self, with: F) -> R
    where
        F: FnOnce(&File) -> R,
    {
        // SAFETY:
        // - lifetime of the fd: `file` doesn't outlive the OwnedFd stored in `self`.
        // - `&` usage below: `self` is `&`, hence Rust typesystem guarantees there are is no `&mut`
        let file = unsafe { File::from_raw_fd(self.as_ref().as_raw_fd()) };
        let res = with(&file);
        let _ = file.into_raw_fd();
        res
    }
    /// Soft deprecation: we'll move VirtualFile to async APIs and remove this function eventually.
    fn with_std_file_mut<F, R>(&mut self, with: F) -> R
    where
        F: FnOnce(&mut File) -> R,
    {
        // SAFETY:
        // - lifetime of the fd: `file` doesn't outlive the OwnedFd stored in `self`.
        // - &mut usage below: `self` is `&mut`, hence this call is the only task/thread that has control over the underlying fd
        let mut file = unsafe { File::from_raw_fd(self.as_ref().as_raw_fd()) };
        let res = with(&mut file);
        let _ = file.into_raw_fd();
        res
    }
}

impl tokio_epoll_uring::IoFd for FileGuard {
    unsafe fn as_fd(&self) -> RawFd {
        let owned_fd: &OwnedFd = self.as_ref();
        owned_fd.as_raw_fd()
    }
}

#[cfg(test)]
impl VirtualFile {
    pub(crate) async fn read_blk(
        &self,
        blknum: u32,
        ctx: &RequestContext,
    ) -> Result<crate::tenant::block_io::BlockLease<'_>, std::io::Error> {
        self.inner.read_blk(blknum, ctx).await
    }
}

#[cfg(test)]
impl VirtualFileInner {
    pub(crate) async fn read_blk(
        &self,
        blknum: u32,
        ctx: &RequestContext,
    ) -> Result<crate::tenant::block_io::BlockLease<'_>, std::io::Error> {
        use crate::page_cache::PAGE_SZ;
        let slice = IoBufferMut::with_capacity(PAGE_SZ).slice_full();
        assert_eq!(slice.bytes_total(), PAGE_SZ);
        let slice = self
            .read_exact_at(slice, blknum as u64 * (PAGE_SZ as u64), ctx)
            .await?;
        Ok(crate::tenant::block_io::BlockLease::IoBufferMut(
            slice.into_inner(),
        ))
    }
}

impl Drop for VirtualFileInner {
    /// If a VirtualFile is dropped, close the underlying file if it was open.
    fn drop(&mut self) {
        let handle = self.handle.get_mut();

        fn clean_slot(slot: &Slot, mut slot_guard: RwLockWriteGuard<'_, SlotInner>, tag: u64) {
            if slot_guard.tag == tag {
                slot.recently_used.store(false, Ordering::Relaxed);
                // there is also operation "close-by-replace" for closes done on eviction for
                // comparison.
                if let Some(fd) = slot_guard.file.take() {
                    STORAGE_IO_TIME_METRIC
                        .get(StorageIoOperation::Close)
                        .observe_closure_duration(|| drop(fd));
                }
            }
        }

        // We don't have async drop so we cannot directly await the lock here.
        // Instead, first do a best-effort attempt at closing the underlying
        // file descriptor by using `try_write`, and if that fails, spawn
        // a tokio task to do it asynchronously: we just want it to be
        // cleaned up eventually.
        // Most of the time, the `try_lock` should succeed though,
        // as we have `&mut self` access. In other words, if the slot
        // is still occupied by our file, there should be no access from
        // other I/O operations; the only other possible place to lock
        // the slot is the lock algorithm looking for free slots.
        let slot = &get_open_files().slots[handle.index];
        if let Ok(slot_guard) = slot.inner.try_write() {
            clean_slot(slot, slot_guard, handle.tag);
        } else {
            let tag = handle.tag;
            tokio::spawn(async move {
                let slot_guard = slot.inner.write().await;
                clean_slot(slot, slot_guard, tag);
            });
        };
    }
}

impl OwnedAsyncWriter for VirtualFile {
    async fn write_all_at<Buf: IoBufAligned + Send>(
        &self,
        buf: FullSlice<Buf>,
        offset: u64,
        ctx: &RequestContext,
<<<<<<< HEAD
    ) -> std::io::Result<FullSlice<Buf>> {
        let (buf, res) = VirtualFile::write_all_at(self, buf, offset, ctx).await;
        res?;
        Ok(buf)
=======
    ) -> (FullSlice<Buf>, std::io::Result<()>) {
        VirtualFile::write_all_at(self, buf, offset, ctx).await
>>>>>>> 158db414
    }
}

impl OpenFiles {
    fn new(num_slots: usize) -> OpenFiles {
        let mut slots = Box::new(Vec::with_capacity(num_slots));
        for _ in 0..num_slots {
            let slot = Slot {
                recently_used: AtomicBool::new(false),
                inner: RwLock::new(SlotInner { tag: 0, file: None }),
            };
            slots.push(slot);
        }

        OpenFiles {
            next: AtomicUsize::new(0),
            slots: Box::leak(slots),
        }
    }
}

///
/// Initialize the virtual file module. This must be called once at page
/// server startup.
///
#[cfg(not(test))]
pub fn init(num_slots: usize, engine: IoEngineKind, mode: IoMode, sync_mode: SyncMode) {
    if OPEN_FILES.set(OpenFiles::new(num_slots)).is_err() {
        panic!("virtual_file::init called twice");
    }
    set_io_mode(mode);
    io_engine::init(engine);
    SYNC_MODE.store(sync_mode as u8, std::sync::atomic::Ordering::Relaxed);
    crate::metrics::virtual_file_descriptor_cache::SIZE_MAX.set(num_slots as u64);
}

const TEST_MAX_FILE_DESCRIPTORS: usize = 10;

// Get a handle to the global slots array.
fn get_open_files() -> &'static OpenFiles {
    //
    // In unit tests, page server startup doesn't happen and no one calls
    // virtual_file::init(). Initialize it here, with a small array.
    //
    // This applies to the virtual file tests below, but all other unit
    // tests too, so the virtual file facility is always usable in
    // unit tests.
    //
    if cfg!(test) {
        OPEN_FILES.get_or_init(|| OpenFiles::new(TEST_MAX_FILE_DESCRIPTORS))
    } else {
        OPEN_FILES.get().expect("virtual_file::init not called yet")
    }
}

/// Gets the io buffer alignment.
pub(crate) const fn get_io_buffer_alignment() -> usize {
    DEFAULT_IO_BUFFER_ALIGNMENT
}

pub(crate) type IoBufferMut = AlignedBufferMut<ConstAlign<{ get_io_buffer_alignment() }>>;
pub(crate) type IoBuffer = AlignedBuffer<ConstAlign<{ get_io_buffer_alignment() }>>;
pub(crate) type IoPageSlice<'a> =
    AlignedSlice<'a, PAGE_SZ, ConstAlign<{ get_io_buffer_alignment() }>>;

static IO_MODE: AtomicU8 = AtomicU8::new(IoMode::preferred() as u8);

pub(crate) fn set_io_mode(mode: IoMode) {
    IO_MODE.store(mode as u8, std::sync::atomic::Ordering::Relaxed);
}

pub(crate) fn get_io_mode() -> IoMode {
    IoMode::try_from(IO_MODE.load(Ordering::Relaxed)).unwrap()
}

static SYNC_MODE: AtomicU8 = AtomicU8::new(SyncMode::Sync as u8);

#[cfg(test)]
mod tests {
    use std::io::Write;
    use std::os::unix::fs::FileExt;
    use std::sync::Arc;

    use owned_buffers_io::io_buf_ext::IoBufExt;
    use owned_buffers_io::slice::SliceMutExt;
    use rand::seq::SliceRandom;
    use rand::{Rng, thread_rng};

    use super::*;
    use crate::context::DownloadBehavior;
    use crate::task_mgr::TaskKind;

    enum MaybeVirtualFile {
        VirtualFile(VirtualFile),
        File(File),
    }

    impl From<VirtualFile> for MaybeVirtualFile {
        fn from(vf: VirtualFile) -> Self {
            MaybeVirtualFile::VirtualFile(vf)
        }
    }

    impl MaybeVirtualFile {
        async fn read_exact_at(
            &self,
            mut slice: tokio_epoll_uring::Slice<IoBufferMut>,
            offset: u64,
            ctx: &RequestContext,
        ) -> Result<tokio_epoll_uring::Slice<IoBufferMut>, Error> {
            match self {
                MaybeVirtualFile::VirtualFile(file) => file.read_exact_at(slice, offset, ctx).await,
                MaybeVirtualFile::File(file) => {
                    let rust_slice: &mut [u8] = slice.as_mut_rust_slice_full_zeroed();
                    file.read_exact_at(rust_slice, offset).map(|()| slice)
                }
            }
        }
        async fn write_all_at<Buf: IoBufAligned + Send>(
            &self,
            buf: FullSlice<Buf>,
            offset: u64,
            ctx: &RequestContext,
        ) -> Result<(), Error> {
            match self {
                MaybeVirtualFile::VirtualFile(file) => {
                    let (_buf, res) = file.write_all_at(buf, offset, ctx).await;
                    res
                }
                MaybeVirtualFile::File(file) => file.write_all_at(&buf[..], offset),
            }
        }
        async fn seek(&mut self, pos: SeekFrom) -> Result<u64, Error> {
            match self {
                MaybeVirtualFile::VirtualFile(file) => file.seek(pos).await,
                MaybeVirtualFile::File(file) => file.seek(pos),
            }
        }
        async fn write_all<Buf: IoBuf + Send>(
            &mut self,
            buf: FullSlice<Buf>,
            ctx: &RequestContext,
        ) -> Result<(), Error> {
            match self {
                MaybeVirtualFile::VirtualFile(file) => {
                    let (_buf, res) = file.write_all(buf, ctx).await;
                    res.map(|_| ())
                }
                MaybeVirtualFile::File(file) => file.write_all(&buf[..]),
            }
        }

        // Helper function to slurp contents of a file, starting at the current position,
        // into a string
        async fn read_string(&mut self, ctx: &RequestContext) -> Result<String, Error> {
            use std::io::Read;
            let mut buf = String::new();
            match self {
                MaybeVirtualFile::VirtualFile(file) => {
                    let mut buf = Vec::new();
                    file.read_to_end(&mut buf, ctx).await?;
                    return Ok(String::from_utf8(buf).unwrap());
                }
                MaybeVirtualFile::File(file) => {
                    file.read_to_string(&mut buf)?;
                }
            }
            Ok(buf)
        }

        // Helper function to slurp a portion of a file into a string
        async fn read_string_at(
            &mut self,
            pos: u64,
            len: usize,
            ctx: &RequestContext,
        ) -> Result<String, Error> {
            let slice = IoBufferMut::with_capacity(len).slice_full();
            assert_eq!(slice.bytes_total(), len);
            let slice = self.read_exact_at(slice, pos, ctx).await?;
            let buf = slice.into_inner();
            assert_eq!(buf.len(), len);

            Ok(String::from_utf8(buf.to_vec()).unwrap())
        }
    }

    #[tokio::test]
    async fn test_virtual_files() -> anyhow::Result<()> {
        // The real work is done in the test_files() helper function. This
        // allows us to run the same set of tests against a native File, and
        // VirtualFile. We trust the native Files and wouldn't need to test them,
        // but this allows us to verify that the operations return the same
        // results with VirtualFiles as with native Files. (Except that with
        // native files, you will run out of file descriptors if the ulimit
        // is low enough.)
        struct A;

        impl Adapter for A {
            async fn open(
                path: Utf8PathBuf,
                opts: OpenOptions,
                ctx: &RequestContext,
            ) -> Result<MaybeVirtualFile, anyhow::Error> {
                let vf = VirtualFile::open_with_options(&path, &opts, ctx).await?;
                Ok(MaybeVirtualFile::VirtualFile(vf))
            }
        }
        test_files::<A>("virtual_files").await
    }

    #[tokio::test]
    async fn test_physical_files() -> anyhow::Result<()> {
        struct B;

        impl Adapter for B {
            async fn open(
                path: Utf8PathBuf,
                opts: OpenOptions,
                _ctx: &RequestContext,
            ) -> Result<MaybeVirtualFile, anyhow::Error> {
                Ok(MaybeVirtualFile::File({
                    let owned_fd = opts.open(path.as_std_path()).await?;
                    File::from(owned_fd)
                }))
            }
        }

        test_files::<B>("physical_files").await
    }

    /// This is essentially a closure which returns a MaybeVirtualFile, but because rust edition
    /// 2024 is not yet out with new lifetime capture or outlives rules, this is a async function
    /// in trait which benefits from the new lifetime capture rules already.
    trait Adapter {
        async fn open(
            path: Utf8PathBuf,
            opts: OpenOptions,
            ctx: &RequestContext,
        ) -> Result<MaybeVirtualFile, anyhow::Error>;
    }

    async fn test_files<A>(testname: &str) -> anyhow::Result<()>
    where
        A: Adapter,
    {
        let ctx =
            RequestContext::new(TaskKind::UnitTest, DownloadBehavior::Error).with_scope_unit_test();
        let testdir = crate::config::PageServerConf::test_repo_dir(testname);
        std::fs::create_dir_all(&testdir)?;

        let path_a = testdir.join("file_a");
        let mut file_a = A::open(
            path_a.clone(),
            OpenOptions::new()
                .write(true)
                .create(true)
                .truncate(true)
                .to_owned(),
            &ctx,
        )
        .await?;

        file_a
            .write_all(b"foobar".to_vec().slice_len(), &ctx)
            .await?;

        // cannot read from a file opened in write-only mode
        let _ = file_a.read_string(&ctx).await.unwrap_err();

        // Close the file and re-open for reading
        let mut file_a = A::open(path_a, OpenOptions::new().read(true).to_owned(), &ctx).await?;

        // cannot write to a file opened in read-only mode
        let _ = file_a
            .write_all(b"bar".to_vec().slice_len(), &ctx)
            .await
            .unwrap_err();

        // Try simple read
        assert_eq!("foobar", file_a.read_string(&ctx).await?);

        // It's positioned at the EOF now.
        assert_eq!("", file_a.read_string(&ctx).await?);

        // Test seeks.
        assert_eq!(file_a.seek(SeekFrom::Start(1)).await?, 1);
        assert_eq!("oobar", file_a.read_string(&ctx).await?);

        assert_eq!(file_a.seek(SeekFrom::End(-2)).await?, 4);
        assert_eq!("ar", file_a.read_string(&ctx).await?);

        assert_eq!(file_a.seek(SeekFrom::Start(1)).await?, 1);
        assert_eq!(file_a.seek(SeekFrom::Current(2)).await?, 3);
        assert_eq!("bar", file_a.read_string(&ctx).await?);

        assert_eq!(file_a.seek(SeekFrom::Current(-5)).await?, 1);
        assert_eq!("oobar", file_a.read_string(&ctx).await?);

        // Test erroneous seeks to before byte 0
        file_a.seek(SeekFrom::End(-7)).await.unwrap_err();
        assert_eq!(file_a.seek(SeekFrom::Start(1)).await?, 1);
        file_a.seek(SeekFrom::Current(-2)).await.unwrap_err();

        // the erroneous seek should have left the position unchanged
        assert_eq!("oobar", file_a.read_string(&ctx).await?);

        // Create another test file, and try FileExt functions on it.
        let path_b = testdir.join("file_b");
        let mut file_b = A::open(
            path_b.clone(),
            OpenOptions::new()
                .read(true)
                .write(true)
                .create(true)
                .truncate(true)
                .to_owned(),
            &ctx,
        )
        .await?;
        file_b
            .write_all_at(IoBuffer::from(b"BAR").slice_len(), 3, &ctx)
            .await?;
        file_b
            .write_all_at(IoBuffer::from(b"FOO").slice_len(), 0, &ctx)
            .await?;

        assert_eq!(file_b.read_string_at(2, 3, &ctx).await?, "OBA");

        // Open a lot of files, enough to cause some evictions. (Or to be precise,
        // open the same file many times. The effect is the same.)
        //
        // leave file_a positioned at offset 1 before we start
        assert_eq!(file_a.seek(SeekFrom::Start(1)).await?, 1);

        let mut vfiles = Vec::new();
        for _ in 0..100 {
            let mut vfile = A::open(
                path_b.clone(),
                OpenOptions::new().read(true).to_owned(),
                &ctx,
            )
            .await?;
            assert_eq!("FOOBAR", vfile.read_string(&ctx).await?);
            vfiles.push(vfile);
        }

        // make sure we opened enough files to definitely cause evictions.
        assert!(vfiles.len() > TEST_MAX_FILE_DESCRIPTORS * 2);

        // The underlying file descriptor for 'file_a' should be closed now. Try to read
        // from it again. We left the file positioned at offset 1 above.
        assert_eq!("oobar", file_a.read_string(&ctx).await?);

        // Check that all the other FDs still work too. Use them in random order for
        // good measure.
        vfiles.as_mut_slice().shuffle(&mut thread_rng());
        for vfile in vfiles.iter_mut() {
            assert_eq!("OOBAR", vfile.read_string_at(1, 5, &ctx).await?);
        }

        Ok(())
    }

    /// Test using VirtualFiles from many threads concurrently. This tests both using
    /// a lot of VirtualFiles concurrently, causing evictions, and also using the same
    /// VirtualFile from multiple threads concurrently.
    #[tokio::test]
    async fn test_vfile_concurrency() -> Result<(), Error> {
        const SIZE: usize = 8 * 1024;
        const VIRTUAL_FILES: usize = 100;
        const THREADS: usize = 100;
        const SAMPLE: [u8; SIZE] = [0xADu8; SIZE];

        let ctx =
            RequestContext::new(TaskKind::UnitTest, DownloadBehavior::Error).with_scope_unit_test();
        let testdir = crate::config::PageServerConf::test_repo_dir("vfile_concurrency");
        std::fs::create_dir_all(&testdir)?;

        // Create a test file.
        let test_file_path = testdir.join("concurrency_test_file");
        {
            let file = File::create(&test_file_path)?;
            file.write_all_at(&SAMPLE, 0)?;
        }

        // Open the file many times.
        let mut files = Vec::new();
        for _ in 0..VIRTUAL_FILES {
            let f = VirtualFileInner::open_with_options(
                &test_file_path,
                OpenOptions::new().read(true),
                &ctx,
            )
            .await?;
            files.push(f);
        }
        let files = Arc::new(files);

        // Launch many threads, and use the virtual files concurrently in random order.
        let rt = tokio::runtime::Builder::new_multi_thread()
            .worker_threads(THREADS)
            .thread_name("test_vfile_concurrency thread")
            .build()
            .unwrap();
        let mut hdls = Vec::new();
        for _threadno in 0..THREADS {
            let files = files.clone();
            let ctx = ctx.detached_child(TaskKind::UnitTest, DownloadBehavior::Error);
            let hdl = rt.spawn(async move {
                let mut buf = IoBufferMut::with_capacity_zeroed(SIZE);
                let mut rng = rand::rngs::OsRng;
                for _ in 1..1000 {
                    let f = &files[rng.gen_range(0..files.len())];
                    buf = f
                        .read_exact_at(buf.slice_full(), 0, &ctx)
                        .await
                        .unwrap()
                        .into_inner();
                    assert!(buf[..] == SAMPLE);
                }
            });
            hdls.push(hdl);
        }
        for hdl in hdls {
            hdl.await?;
        }
        std::mem::forget(rt);

        Ok(())
    }

    #[tokio::test]
    async fn test_atomic_overwrite_basic() {
        let ctx =
            RequestContext::new(TaskKind::UnitTest, DownloadBehavior::Error).with_scope_unit_test();
        let testdir = crate::config::PageServerConf::test_repo_dir("test_atomic_overwrite_basic");
        std::fs::create_dir_all(&testdir).unwrap();

        let path = testdir.join("myfile");
        let tmp_path = testdir.join("myfile.tmp");

        VirtualFileInner::crashsafe_overwrite(path.clone(), tmp_path.clone(), b"foo".to_vec())
            .await
            .unwrap();
        let mut file = MaybeVirtualFile::from(VirtualFile::open(&path, &ctx).await.unwrap());
        let post = file.read_string(&ctx).await.unwrap();
        assert_eq!(post, "foo");
        assert!(!tmp_path.exists());
        drop(file);

        VirtualFileInner::crashsafe_overwrite(path.clone(), tmp_path.clone(), b"bar".to_vec())
            .await
            .unwrap();
        let mut file = MaybeVirtualFile::from(VirtualFile::open(&path, &ctx).await.unwrap());
        let post = file.read_string(&ctx).await.unwrap();
        assert_eq!(post, "bar");
        assert!(!tmp_path.exists());
        drop(file);
    }

    #[tokio::test]
    async fn test_atomic_overwrite_preexisting_tmp() {
        let ctx =
            RequestContext::new(TaskKind::UnitTest, DownloadBehavior::Error).with_scope_unit_test();
        let testdir =
            crate::config::PageServerConf::test_repo_dir("test_atomic_overwrite_preexisting_tmp");
        std::fs::create_dir_all(&testdir).unwrap();

        let path = testdir.join("myfile");
        let tmp_path = testdir.join("myfile.tmp");

        std::fs::write(&tmp_path, "some preexisting junk that should be removed").unwrap();
        assert!(tmp_path.exists());

        VirtualFileInner::crashsafe_overwrite(path.clone(), tmp_path.clone(), b"foo".to_vec())
            .await
            .unwrap();

        let mut file = MaybeVirtualFile::from(VirtualFile::open(&path, &ctx).await.unwrap());
        let post = file.read_string(&ctx).await.unwrap();
        assert_eq!(post, "foo");
        assert!(!tmp_path.exists());
        drop(file);
    }
}<|MERGE_RESOLUTION|>--- conflicted
+++ resolved
@@ -1289,15 +1289,8 @@
         buf: FullSlice<Buf>,
         offset: u64,
         ctx: &RequestContext,
-<<<<<<< HEAD
-    ) -> std::io::Result<FullSlice<Buf>> {
-        let (buf, res) = VirtualFile::write_all_at(self, buf, offset, ctx).await;
-        res?;
-        Ok(buf)
-=======
     ) -> (FullSlice<Buf>, std::io::Result<()>) {
         VirtualFile::write_all_at(self, buf, offset, ctx).await
->>>>>>> 158db414
     }
 }
 
