--- conflicted
+++ resolved
@@ -381,17 +381,9 @@
         Ok((temp_dir, pathbuf, offsets))
     }
 
-<<<<<<< HEAD
     async fn round_trip_test_compressed(blobs: &[Vec<u8>], compression: bool) -> Result<(), Error> {
-        let ctx = RequestContext::new(TaskKind::UnitTest, DownloadBehavior::Error);
-=======
-    async fn round_trip_test_compressed<const BUFFERED: bool>(
-        blobs: &[Vec<u8>],
-        compression: bool,
-    ) -> Result<(), Error> {
         let ctx =
             RequestContext::new(TaskKind::UnitTest, DownloadBehavior::Error).with_scope_unit_test();
->>>>>>> 7c462b34
         let (_temp_dir, pathbuf, offsets) =
             write_maybe_compressed(blobs, compression, &ctx).await?;
 
