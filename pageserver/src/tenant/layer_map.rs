//!
//! The layer map tracks what layers exist in a timeline.
//!
//! When the timeline is first accessed, the server lists of all layer files
//! in the timelines/<timeline_id> directory, and populates this map with
//! ImageLayer and DeltaLayer structs corresponding to each file. When the first
//! new WAL record is received, we create an InMemoryLayer to hold the incoming
//! records. Now and then, in the checkpoint() function, the in-memory layer is
//! are frozen, and it is split up into new image and delta layers and the
//! corresponding files are written to disk.
//!

use crate::metrics::NUM_ONDISK_LAYERS;
use crate::repository::Key;
<<<<<<< HEAD
use crate::tenant::inmemory_layer::InMemoryLayer;
use crate::tenant::storage_layer::Layer;
=======
use crate::tenant::storage_layer::{range_eq, range_overlaps};
use amplify_num::i256;
>>>>>>> c700c7db
use anyhow::Result;
use std::collections::VecDeque;
use std::ops::Range;
use std::sync::Arc;
use utils::lsn::Lsn;

<<<<<<< HEAD
use super::bst_layer_map::RetroactiveLayerMap;
=======
use super::storage_layer::{InMemoryLayer, Layer};
>>>>>>> c700c7db

///
/// LayerMap tracks what layers exist on a timeline.
///
pub struct LayerMap<L: ?Sized> {
    //
    // 'open_layer' holds the current InMemoryLayer that is accepting new
    // records. If it is None, 'next_open_layer_at' will be set instead, indicating
    // where the start LSN of the next InMemoryLayer that is to be created.
    //
    pub open_layer: Option<Arc<InMemoryLayer>>,
    pub next_open_layer_at: Option<Lsn>,

    ///
    /// Frozen layers, if any. Frozen layers are in-memory layers that
    /// are no longer added to, but haven't been written out to disk
    /// yet. They contain WAL older than the current 'open_layer' or
    /// 'next_open_layer_at', but newer than any historic layer.
    /// The frozen layers are in order from oldest to newest, so that
    /// the newest one is in the 'back' of the VecDeque, and the oldest
    /// in the 'front'.
    ///
    pub frozen_layers: VecDeque<Arc<InMemoryLayer>>,

<<<<<<< HEAD
    /// Index of the historic layers optimized for search
    index: RetroactiveLayerMap<Arc<dyn Layer>>,
=======
    /// All the historic layers are kept here
    historic_layers: RTree<LayerRTreeObject<L>>,
>>>>>>> c700c7db

    /// L0 layers have key range Key::MIN..Key::MAX, and locating them using R-Tree search is very inefficient.
    /// So L0 layers are held in l0_delta_layers vector, in addition to the R-tree.
    l0_delta_layers: Vec<Arc<L>>,
}

<<<<<<< HEAD
=======
impl<L: ?Sized> Default for LayerMap<L> {
    fn default() -> Self {
        Self {
            open_layer: None,
            next_open_layer_at: None,
            frozen_layers: VecDeque::default(),
            historic_layers: RTree::default(),
            l0_delta_layers: Vec::default(),
        }
    }
}

struct LayerRTreeObject<L: ?Sized> {
    layer: Arc<L>,

    envelope: AABB<[IntKey; 2]>,
}

// Representation of Key as numeric type.
// We can not use native implementation of i128, because rstar::RTree
// doesn't handle properly integer overflow during area calculation: sum(Xi*Yi).
// Overflow will cause panic in debug mode and incorrect area calculation in release mode,
// which leads to non-optimally balanced R-Tree (but doesn't fit correctness of R-Tree work).
// By using i256 as the type, even though all the actual values would fit in i128, we can be
// sure that multiplication doesn't overflow.
//

#[derive(Clone, PartialEq, Eq, PartialOrd, Debug)]
struct IntKey(i256);

impl Copy for IntKey {}

impl IntKey {
    fn from(i: i128) -> Self {
        IntKey(i256::from(i))
    }
}

impl Bounded for IntKey {
    fn min_value() -> Self {
        IntKey(i256::MIN)
    }
    fn max_value() -> Self {
        IntKey(i256::MAX)
    }
}

impl Signed for IntKey {
    fn is_positive(&self) -> bool {
        self.0 > i256::ZERO
    }
    fn is_negative(&self) -> bool {
        self.0 < i256::ZERO
    }
    fn signum(&self) -> Self {
        match self.0.cmp(&i256::ZERO) {
            Ordering::Greater => IntKey(i256::ONE),
            Ordering::Less => IntKey(-i256::ONE),
            Ordering::Equal => IntKey(i256::ZERO),
        }
    }
    fn abs(&self) -> Self {
        IntKey(self.0.abs())
    }
    fn abs_sub(&self, other: &Self) -> Self {
        if self.0 <= other.0 {
            IntKey(i256::ZERO)
        } else {
            IntKey(self.0 - other.0)
        }
    }
}

impl Neg for IntKey {
    type Output = Self;
    fn neg(self) -> Self::Output {
        IntKey(-self.0)
    }
}

impl Rem for IntKey {
    type Output = Self;
    fn rem(self, rhs: Self) -> Self::Output {
        IntKey(self.0 % rhs.0)
    }
}

impl Div for IntKey {
    type Output = Self;
    fn div(self, rhs: Self) -> Self::Output {
        IntKey(self.0 / rhs.0)
    }
}

impl Add for IntKey {
    type Output = Self;
    fn add(self, rhs: Self) -> Self::Output {
        IntKey(self.0 + rhs.0)
    }
}

impl Sub for IntKey {
    type Output = Self;
    fn sub(self, rhs: Self) -> Self::Output {
        IntKey(self.0 - rhs.0)
    }
}

impl Mul for IntKey {
    type Output = Self;
    fn mul(self, rhs: Self) -> Self::Output {
        IntKey(self.0 * rhs.0)
    }
}

impl One for IntKey {
    fn one() -> Self {
        IntKey(i256::ONE)
    }
}

impl Zero for IntKey {
    fn zero() -> Self {
        IntKey(i256::ZERO)
    }
    fn is_zero(&self) -> bool {
        self.0 == i256::ZERO
    }
}

impl Num for IntKey {
    type FromStrRadixErr = <i128 as Num>::FromStrRadixErr;
    fn from_str_radix(str: &str, radix: u32) -> Result<Self, Self::FromStrRadixErr> {
        Ok(IntKey(i256::from(i128::from_str_radix(str, radix)?)))
    }
}

impl<T: ?Sized> PartialEq for LayerRTreeObject<T> {
    fn eq(&self, other: &Self) -> bool {
        // FIXME: ptr_eq might fail to return true for 'dyn'
        // references.  Clippy complains about this. In practice it
        // seems to work, the assertion below would be triggered
        // otherwise but this ought to be fixed.
        #[allow(clippy::vtable_address_comparisons)]
        Arc::ptr_eq(&self.layer, &other.layer)
    }
}

impl<L> RTreeObject for LayerRTreeObject<L>
where
    L: ?Sized,
{
    type Envelope = AABB<[IntKey; 2]>;
    fn envelope(&self) -> Self::Envelope {
        self.envelope
    }
}

impl<L> LayerRTreeObject<L>
where
    L: ?Sized + Layer,
{
    fn new(layer: Arc<L>) -> Self {
        let key_range = layer.get_key_range();
        let lsn_range = layer.get_lsn_range();

        let envelope = AABB::from_corners(
            [
                IntKey::from(key_range.start.to_i128()),
                IntKey::from(lsn_range.start.0 as i128),
            ],
            [
                IntKey::from(key_range.end.to_i128() - 1),
                IntKey::from(lsn_range.end.0 as i128 - 1),
            ], // AABB::upper is inclusive, while `key_range.end` and `lsn_range.end` are exclusive
        );
        LayerRTreeObject { layer, envelope }
    }
}

>>>>>>> c700c7db
/// Return value of LayerMap::search
pub struct SearchResult<L: ?Sized> {
    pub layer: Arc<L>,
    pub lsn_floor: Lsn,
}

impl<L> LayerMap<L>
where
    L: ?Sized + Layer,
{
    ///
    /// Find the latest layer that covers the given 'key', with lsn <
    /// 'end_lsn'.
    ///
    /// Returns the layer, if any, and an 'lsn_floor' value that
    /// indicates which portion of the layer the caller should
    /// check. 'lsn_floor' is normally the start-LSN of the layer, but
    /// can be greater if there is an overlapping layer that might
    /// contain the version, even if it's missing from the returned
    /// layer.
    ///
<<<<<<< HEAD
    pub fn search(&self, key: Key, end_lsn: Lsn) -> Result<Option<SearchResult>> {
        match self.index.query(key.to_i128(), end_lsn.0 - 1) {
            (None, None) => Ok(None),
            (None, Some(image)) => {
                let lsn_floor = image.get_lsn_range().start;
                Ok(Some(SearchResult {
                    layer: image,
                    lsn_floor,
                }))
=======
    pub fn search(&self, key: Key, end_lsn: Lsn) -> Option<SearchResult<L>> {
        // linear search
        // Find the latest image layer that covers the given key
        let mut latest_img: Option<Arc<L>> = None;
        let mut latest_img_lsn: Option<Lsn> = None;
        let envelope = AABB::from_corners(
            [IntKey::from(key.to_i128()), IntKey::from(0i128)],
            [
                IntKey::from(key.to_i128()),
                IntKey::from(end_lsn.0 as i128 - 1),
            ],
        );
        for e in self
            .historic_layers
            .locate_in_envelope_intersecting(&envelope)
        {
            let l = &e.layer;
            if l.is_incremental() {
                continue;
            }
            assert!(l.get_key_range().contains(&key));
            let img_lsn = l.get_lsn_range().start;
            assert!(img_lsn < end_lsn);
            if Lsn(img_lsn.0 + 1) == end_lsn {
                // found exact match
                return Some(SearchResult {
                    layer: Arc::clone(l),
                    lsn_floor: img_lsn,
                });
            }
            if img_lsn > latest_img_lsn.unwrap_or(Lsn(0)) {
                latest_img = Some(Arc::clone(l));
                latest_img_lsn = Some(img_lsn);
            }
        }

        // Search the delta layers
        let mut latest_delta: Option<Arc<L>> = None;
        for e in self
            .historic_layers
            .locate_in_envelope_intersecting(&envelope)
        {
            let l = &e.layer;
            if !l.is_incremental() {
                continue;
>>>>>>> c700c7db
            }
            (Some(delta), None) => {
                let lsn_floor = delta.get_lsn_range().start;
                Ok(Some(SearchResult {
                    layer: delta,
                    lsn_floor,
                }))
            }
<<<<<<< HEAD
            (Some(delta), Some(image)) => {
                let img_lsn = image.get_lsn_range().start;
                let image_is_newer = image.get_lsn_range().end > delta.get_lsn_range().end;
                let image_exact_match = Lsn(img_lsn.0 + 1) == end_lsn;
                if image_is_newer || image_exact_match {
                    Ok(Some(SearchResult {
                        layer: image,
                        lsn_floor: img_lsn,
                    }))
                } else {
                    let lsn_floor =
                        std::cmp::max(delta.get_lsn_range().start, image.get_lsn_range().start + 1);
                    Ok(Some(SearchResult {
                        layer: delta,
                        lsn_floor,
                    }))
                }
            }
        }
=======
            assert!(l.get_lsn_range().start < end_lsn);
            if l.get_lsn_range().end >= end_lsn {
                // this layer contains the requested point in the key/lsn space.
                // No need to search any further
                trace!(
                    "found layer {} for request on {key} at {end_lsn}",
                    l.short_id(),
                );
                latest_delta.replace(Arc::clone(l));
                break;
            }
            if l.get_lsn_range().end > latest_img_lsn.unwrap_or(Lsn(0)) {
                // this layer's end LSN is smaller than the requested point. If there's
                // nothing newer, this is what we need to return. Remember this.
                if let Some(old_candidate) = &latest_delta {
                    if l.get_lsn_range().end > old_candidate.get_lsn_range().end {
                        latest_delta.replace(Arc::clone(l));
                    }
                } else {
                    latest_delta.replace(Arc::clone(l));
                }
            }
        }
        if let Some(l) = latest_delta {
            trace!(
                "found (old) layer {} for request on {key} at {end_lsn}",
                l.short_id(),
            );
            let lsn_floor = std::cmp::max(
                Lsn(latest_img_lsn.unwrap_or(Lsn(0)).0 + 1),
                l.get_lsn_range().start,
            );
            Some(SearchResult {
                lsn_floor,
                layer: l,
            })
        } else if let Some(l) = latest_img {
            trace!("found img layer and no deltas for request on {key} at {end_lsn}");
            Some(SearchResult {
                lsn_floor: latest_img_lsn.unwrap(),
                layer: l,
            })
        } else {
            trace!("no layer found for request on {key} at {end_lsn}");
            None
        }
>>>>>>> c700c7db
    }

    ///
    /// Insert an on-disk layer
    ///
<<<<<<< HEAD
    pub fn insert_historic(&mut self, layer: Arc<dyn Layer>) {
        let kr = layer.get_key_range();
        let lr = layer.get_lsn_range();
        self.index.insert(
            kr.start.to_i128()..kr.end.to_i128(),
            lr.start.0..lr.end.0,
            Arc::clone(&layer),
            !layer.is_incremental(),
        );

=======
    pub fn insert_historic(&mut self, layer: Arc<L>) {
>>>>>>> c700c7db
        if layer.get_key_range() == (Key::MIN..Key::MAX) {
            self.l0_delta_layers.push(layer.clone());
        }

        NUM_ONDISK_LAYERS.inc();
    }

    /// Must be called after a batch of insert_historic calls, before querying
    pub fn rebuild_index(&mut self) {
        self.index.rebuild();
    }

    ///
    /// Remove an on-disk layer from the map.
    ///
    /// This should be called when the corresponding file on disk has been deleted.
    ///
<<<<<<< HEAD
    pub fn remove_historic(&mut self, layer: Arc<dyn Layer>) {
        let kr = layer.get_key_range();
        let lr = layer.get_lsn_range();
        self.index.remove(
            kr.start.to_i128()..kr.end.to_i128(),
            lr.start.0..lr.end.0,
            !layer.is_incremental(),
        );

=======
    pub fn remove_historic(&mut self, layer: Arc<L>) {
>>>>>>> c700c7db
        if layer.get_key_range() == (Key::MIN..Key::MAX) {
            let len_before = self.l0_delta_layers.len();

            // FIXME: ptr_eq might fail to return true for 'dyn'
            // references.  Clippy complains about this. In practice it
            // seems to work, the assertion below would be triggered
            // otherwise but this ought to be fixed.
            #[allow(clippy::vtable_address_comparisons)]
            self.l0_delta_layers
                .retain(|other| !Arc::ptr_eq(other, &layer));
            assert_eq!(self.l0_delta_layers.len(), len_before - 1);
        }

        NUM_ONDISK_LAYERS.dec();
    }

    /// Is there a newer image layer for given key- and LSN-range?
    ///
    /// This is used for garbage collection, to determine if an old layer can
    /// be deleted.
    pub fn image_layer_exists(&self, key: &Range<Key>, lsn: &Range<Lsn>) -> Result<bool> {
        if key.is_empty() {
            return Ok(true);
        }

<<<<<<< HEAD
        let version = match self.index.get_version(lsn.end.0) {
            Some(v) => v,
            None => return Ok(false),
        };

        let start = key.start.to_i128();
        let end = key.end.to_i128();

        let layer_covers = |layer: Option<Arc<dyn Layer>>| match layer {
            Some(layer) => layer.get_lsn_range().start >= lsn.start,
            None => false,
        };

        // Check the start is covered
        if !layer_covers(version.query(start).1) {
            return Ok(false);
        }
=======
    pub fn iter_historic_layers(&self) -> impl '_ + Iterator<Item = Arc<L>> {
        self.historic_layers.iter().map(|e| e.layer.clone())
    }

    /// Find the last image layer that covers 'key', ignoring any image layers
    /// newer than 'lsn'.
    fn find_latest_image(&self, key: Key, lsn: Lsn) -> Option<Arc<L>> {
        let mut candidate_lsn = Lsn(0);
        let mut candidate = None;
        let envelope = AABB::from_corners(
            [IntKey::from(key.to_i128()), IntKey::from(0)],
            [IntKey::from(key.to_i128()), IntKey::from(lsn.0 as i128)],
        );
        for e in self
            .historic_layers
            .locate_in_envelope_intersecting(&envelope)
        {
            let l = &e.layer;
            if l.is_incremental() {
                continue;
            }
>>>>>>> c700c7db

        // Check after all changes of coverage
        for (_, change_val) in version.image_coverage(start..end) {
            if !layer_covers(change_val) {
                return Ok(false);
            }
        }

        return Ok(true);
    }

    pub fn iter_historic_layers(&self) -> impl '_ + Iterator<Item = Arc<dyn Layer>> {
        self.index.iter()
    }

    ///
    /// Divide the whole given range of keys into sub-ranges based on the latest
    /// image layer that covers each range. (This is used when creating  new
    /// image layers)
    ///
    // FIXME: clippy complains that the result type is very complex. She's probably
    // right...
    #[allow(clippy::type_complexity)]
    pub fn image_coverage(
        &self,
        key_range: &Range<Key>,
        lsn: Lsn,
<<<<<<< HEAD
    ) -> Result<Vec<(Range<Key>, Option<Arc<dyn Layer>>)>> {
        let version = match self.index.get_version(lsn.0 - 1) {
            Some(v) => v,
            None => return Ok(vec![]),
        };

        let start = key_range.start.to_i128();
        let end = key_range.end.to_i128();

        // Initialize loop variables
        let mut coverage: Vec<(Range<Key>, Option<Arc<dyn Layer>>)> = vec![];
        let mut current_key = start.clone();
        let mut current_val = version.query(start).1;

        // Loop through the change events and push intervals
        for (change_key, change_val) in version.image_coverage(start..end) {
            let kr = Key::from_i128(current_key)..Key::from_i128(change_key);
            coverage.push((kr, current_val.take()));
            current_key = change_key.clone();
            current_val = change_val.clone();
=======
    ) -> Result<Vec<(Range<Key>, Option<Arc<L>>)>> {
        let mut points = vec![key_range.start];
        let envelope = AABB::from_corners(
            [IntKey::from(key_range.start.to_i128()), IntKey::from(0)],
            [
                IntKey::from(key_range.end.to_i128()),
                IntKey::from(lsn.0 as i128),
            ],
        );
        for e in self
            .historic_layers
            .locate_in_envelope_intersecting(&envelope)
        {
            let l = &e.layer;
            assert!(l.get_lsn_range().start <= lsn);
            let range = l.get_key_range();
            if key_range.contains(&range.start) {
                points.push(l.get_key_range().start);
            }
            if key_range.contains(&range.end) {
                points.push(l.get_key_range().end);
            }
>>>>>>> c700c7db
        }

        // Add the final interval
        let kr = Key::from_i128(current_key)..Key::from_i128(end);
        coverage.push((kr, current_val.take()));

        return Ok(coverage);
    }

    /// Count the height of the tallest stack of deltas in this 2d region.
    /// This number is used to compute the largest number of deltas that
    /// we'll need to visit for any page reconstruction in this region.
    /// We use this heuristic to decide whether to create an image layer.
    pub fn count_deltas(&self, key: &Range<Key>, lsn: &Range<Lsn>) -> Result<usize> {
        // We get the delta coverage of the region, and for each part of the coverage
        // we recurse right underneath the delta. The recursion depth is limited by
        // the largest result this function could return, which is in practice between
        // 3 and 10 (since we usually try to create an image when the number gets larger).

        if lsn.is_empty() || key.is_empty() {
            return Ok(0);
        }

        let version = match self.index.get_version(lsn.end.0 - 1) {
            Some(v) => v,
            None => return Ok(0),
        };

        let start = key.start.to_i128();
        let end = key.end.to_i128();

        // Initialize loop variables
        let mut max_stacked_deltas = 0;
        let mut current_key = start.clone();
        let mut current_val = version.query(start).0;

        // Loop through the delta coverage and recurse on each part
        for (change_key, change_val) in version.delta_coverage(start..end) {
            // If there's a relevant delta in this part, add 1 and recurse down
            if let Some(val) = current_val {
                if val.get_lsn_range().end.0 >= lsn.start.0 {
                    let kr = Key::from_i128(current_key)..Key::from_i128(change_key);
                    let lr = lsn.start..val.get_lsn_range().start;
                    let max_stacked_deltas_underneath = self.count_deltas(&kr, &lr)?;

                    max_stacked_deltas =
                        std::cmp::max(max_stacked_deltas, 1 + max_stacked_deltas_underneath);
                }
            }

            current_key = change_key.clone();
            current_val = change_val.clone();
        }

        // Consider the last part
        if let Some(val) = current_val {
            if val.get_lsn_range().end.0 >= lsn.start.0 {
                let kr = Key::from_i128(current_key)..Key::from_i128(end);
                let lr = lsn.start..val.get_lsn_range().start;
                let max_stacked_deltas_underneath = self.count_deltas(&kr, &lr)?;

                max_stacked_deltas =
                    std::cmp::max(max_stacked_deltas, 1 + max_stacked_deltas_underneath);
            }
        }

        Ok(max_stacked_deltas)
    }

    /// Return all L0 delta layers
    pub fn get_level0_deltas(&self) -> Result<Vec<Arc<L>>> {
        Ok(self.l0_delta_layers.clone())
    }

    /// debugging function to print out the contents of the layer map
    #[allow(unused)]
    pub fn dump(&self, verbose: bool) -> Result<()> {
        println!("Begin dump LayerMap");

        println!("open_layer:");
        if let Some(open_layer) = &self.open_layer {
            open_layer.dump(verbose)?;
        }

        println!("frozen_layers:");
        for frozen_layer in self.frozen_layers.iter() {
            frozen_layer.dump(verbose)?;
        }

        println!("historic_layers:");
        for layer in self.iter_historic_layers() {
            layer.dump(verbose)?;
        }
        println!("End dump LayerMap");
        Ok(())
    }
}

#[cfg(test)]
mod tests {
    use super::*;

    #[test]
    fn test_count_deltas() {
        // TODO implement (maybe merge from main first?)
    }

    // TODO add more
}<|MERGE_RESOLUTION|>--- conflicted
+++ resolved
@@ -12,24 +12,15 @@
 
 use crate::metrics::NUM_ONDISK_LAYERS;
 use crate::repository::Key;
-<<<<<<< HEAD
-use crate::tenant::inmemory_layer::InMemoryLayer;
+use crate::tenant::storage_layer::InMemoryLayer;
 use crate::tenant::storage_layer::Layer;
-=======
-use crate::tenant::storage_layer::{range_eq, range_overlaps};
-use amplify_num::i256;
->>>>>>> c700c7db
 use anyhow::Result;
 use std::collections::VecDeque;
 use std::ops::Range;
 use std::sync::Arc;
 use utils::lsn::Lsn;
 
-<<<<<<< HEAD
 use super::bst_layer_map::RetroactiveLayerMap;
-=======
-use super::storage_layer::{InMemoryLayer, Layer};
->>>>>>> c700c7db
 
 ///
 /// LayerMap tracks what layers exist on a timeline.
@@ -54,202 +45,26 @@
     ///
     pub frozen_layers: VecDeque<Arc<InMemoryLayer>>,
 
-<<<<<<< HEAD
     /// Index of the historic layers optimized for search
-    index: RetroactiveLayerMap<Arc<dyn Layer>>,
-=======
-    /// All the historic layers are kept here
-    historic_layers: RTree<LayerRTreeObject<L>>,
->>>>>>> c700c7db
+    index: RetroactiveLayerMap<Arc<L>>,
 
     /// L0 layers have key range Key::MIN..Key::MAX, and locating them using R-Tree search is very inefficient.
     /// So L0 layers are held in l0_delta_layers vector, in addition to the R-tree.
     l0_delta_layers: Vec<Arc<L>>,
 }
 
-<<<<<<< HEAD
-=======
 impl<L: ?Sized> Default for LayerMap<L> {
     fn default() -> Self {
         Self {
             open_layer: None,
             next_open_layer_at: None,
             frozen_layers: VecDeque::default(),
-            historic_layers: RTree::default(),
             l0_delta_layers: Vec::default(),
+            index: RetroactiveLayerMap::default(),
         }
     }
 }
 
-struct LayerRTreeObject<L: ?Sized> {
-    layer: Arc<L>,
-
-    envelope: AABB<[IntKey; 2]>,
-}
-
-// Representation of Key as numeric type.
-// We can not use native implementation of i128, because rstar::RTree
-// doesn't handle properly integer overflow during area calculation: sum(Xi*Yi).
-// Overflow will cause panic in debug mode and incorrect area calculation in release mode,
-// which leads to non-optimally balanced R-Tree (but doesn't fit correctness of R-Tree work).
-// By using i256 as the type, even though all the actual values would fit in i128, we can be
-// sure that multiplication doesn't overflow.
-//
-
-#[derive(Clone, PartialEq, Eq, PartialOrd, Debug)]
-struct IntKey(i256);
-
-impl Copy for IntKey {}
-
-impl IntKey {
-    fn from(i: i128) -> Self {
-        IntKey(i256::from(i))
-    }
-}
-
-impl Bounded for IntKey {
-    fn min_value() -> Self {
-        IntKey(i256::MIN)
-    }
-    fn max_value() -> Self {
-        IntKey(i256::MAX)
-    }
-}
-
-impl Signed for IntKey {
-    fn is_positive(&self) -> bool {
-        self.0 > i256::ZERO
-    }
-    fn is_negative(&self) -> bool {
-        self.0 < i256::ZERO
-    }
-    fn signum(&self) -> Self {
-        match self.0.cmp(&i256::ZERO) {
-            Ordering::Greater => IntKey(i256::ONE),
-            Ordering::Less => IntKey(-i256::ONE),
-            Ordering::Equal => IntKey(i256::ZERO),
-        }
-    }
-    fn abs(&self) -> Self {
-        IntKey(self.0.abs())
-    }
-    fn abs_sub(&self, other: &Self) -> Self {
-        if self.0 <= other.0 {
-            IntKey(i256::ZERO)
-        } else {
-            IntKey(self.0 - other.0)
-        }
-    }
-}
-
-impl Neg for IntKey {
-    type Output = Self;
-    fn neg(self) -> Self::Output {
-        IntKey(-self.0)
-    }
-}
-
-impl Rem for IntKey {
-    type Output = Self;
-    fn rem(self, rhs: Self) -> Self::Output {
-        IntKey(self.0 % rhs.0)
-    }
-}
-
-impl Div for IntKey {
-    type Output = Self;
-    fn div(self, rhs: Self) -> Self::Output {
-        IntKey(self.0 / rhs.0)
-    }
-}
-
-impl Add for IntKey {
-    type Output = Self;
-    fn add(self, rhs: Self) -> Self::Output {
-        IntKey(self.0 + rhs.0)
-    }
-}
-
-impl Sub for IntKey {
-    type Output = Self;
-    fn sub(self, rhs: Self) -> Self::Output {
-        IntKey(self.0 - rhs.0)
-    }
-}
-
-impl Mul for IntKey {
-    type Output = Self;
-    fn mul(self, rhs: Self) -> Self::Output {
-        IntKey(self.0 * rhs.0)
-    }
-}
-
-impl One for IntKey {
-    fn one() -> Self {
-        IntKey(i256::ONE)
-    }
-}
-
-impl Zero for IntKey {
-    fn zero() -> Self {
-        IntKey(i256::ZERO)
-    }
-    fn is_zero(&self) -> bool {
-        self.0 == i256::ZERO
-    }
-}
-
-impl Num for IntKey {
-    type FromStrRadixErr = <i128 as Num>::FromStrRadixErr;
-    fn from_str_radix(str: &str, radix: u32) -> Result<Self, Self::FromStrRadixErr> {
-        Ok(IntKey(i256::from(i128::from_str_radix(str, radix)?)))
-    }
-}
-
-impl<T: ?Sized> PartialEq for LayerRTreeObject<T> {
-    fn eq(&self, other: &Self) -> bool {
-        // FIXME: ptr_eq might fail to return true for 'dyn'
-        // references.  Clippy complains about this. In practice it
-        // seems to work, the assertion below would be triggered
-        // otherwise but this ought to be fixed.
-        #[allow(clippy::vtable_address_comparisons)]
-        Arc::ptr_eq(&self.layer, &other.layer)
-    }
-}
-
-impl<L> RTreeObject for LayerRTreeObject<L>
-where
-    L: ?Sized,
-{
-    type Envelope = AABB<[IntKey; 2]>;
-    fn envelope(&self) -> Self::Envelope {
-        self.envelope
-    }
-}
-
-impl<L> LayerRTreeObject<L>
-where
-    L: ?Sized + Layer,
-{
-    fn new(layer: Arc<L>) -> Self {
-        let key_range = layer.get_key_range();
-        let lsn_range = layer.get_lsn_range();
-
-        let envelope = AABB::from_corners(
-            [
-                IntKey::from(key_range.start.to_i128()),
-                IntKey::from(lsn_range.start.0 as i128),
-            ],
-            [
-                IntKey::from(key_range.end.to_i128() - 1),
-                IntKey::from(lsn_range.end.0 as i128 - 1),
-            ], // AABB::upper is inclusive, while `key_range.end` and `lsn_range.end` are exclusive
-        );
-        LayerRTreeObject { layer, envelope }
-    }
-}
-
->>>>>>> c700c7db
 /// Return value of LayerMap::search
 pub struct SearchResult<L: ?Sized> {
     pub layer: Arc<L>,
@@ -271,146 +86,48 @@
     /// contain the version, even if it's missing from the returned
     /// layer.
     ///
-<<<<<<< HEAD
-    pub fn search(&self, key: Key, end_lsn: Lsn) -> Result<Option<SearchResult>> {
+    pub fn search(&self, key: Key, end_lsn: Lsn) -> Option<SearchResult<L>> {
         match self.index.query(key.to_i128(), end_lsn.0 - 1) {
-            (None, None) => Ok(None),
+            (None, None) => None,
             (None, Some(image)) => {
                 let lsn_floor = image.get_lsn_range().start;
-                Ok(Some(SearchResult {
+                Some(SearchResult {
                     layer: image,
                     lsn_floor,
-                }))
-=======
-    pub fn search(&self, key: Key, end_lsn: Lsn) -> Option<SearchResult<L>> {
-        // linear search
-        // Find the latest image layer that covers the given key
-        let mut latest_img: Option<Arc<L>> = None;
-        let mut latest_img_lsn: Option<Lsn> = None;
-        let envelope = AABB::from_corners(
-            [IntKey::from(key.to_i128()), IntKey::from(0i128)],
-            [
-                IntKey::from(key.to_i128()),
-                IntKey::from(end_lsn.0 as i128 - 1),
-            ],
-        );
-        for e in self
-            .historic_layers
-            .locate_in_envelope_intersecting(&envelope)
-        {
-            let l = &e.layer;
-            if l.is_incremental() {
-                continue;
-            }
-            assert!(l.get_key_range().contains(&key));
-            let img_lsn = l.get_lsn_range().start;
-            assert!(img_lsn < end_lsn);
-            if Lsn(img_lsn.0 + 1) == end_lsn {
-                // found exact match
-                return Some(SearchResult {
-                    layer: Arc::clone(l),
-                    lsn_floor: img_lsn,
-                });
-            }
-            if img_lsn > latest_img_lsn.unwrap_or(Lsn(0)) {
-                latest_img = Some(Arc::clone(l));
-                latest_img_lsn = Some(img_lsn);
-            }
-        }
-
-        // Search the delta layers
-        let mut latest_delta: Option<Arc<L>> = None;
-        for e in self
-            .historic_layers
-            .locate_in_envelope_intersecting(&envelope)
-        {
-            let l = &e.layer;
-            if !l.is_incremental() {
-                continue;
->>>>>>> c700c7db
+                })
             }
             (Some(delta), None) => {
                 let lsn_floor = delta.get_lsn_range().start;
-                Ok(Some(SearchResult {
+                Some(SearchResult {
                     layer: delta,
                     lsn_floor,
-                }))
-            }
-<<<<<<< HEAD
+                })
+            }
             (Some(delta), Some(image)) => {
                 let img_lsn = image.get_lsn_range().start;
                 let image_is_newer = image.get_lsn_range().end > delta.get_lsn_range().end;
                 let image_exact_match = Lsn(img_lsn.0 + 1) == end_lsn;
                 if image_is_newer || image_exact_match {
-                    Ok(Some(SearchResult {
+                    Some(SearchResult {
                         layer: image,
                         lsn_floor: img_lsn,
-                    }))
+                    })
                 } else {
                     let lsn_floor =
                         std::cmp::max(delta.get_lsn_range().start, image.get_lsn_range().start + 1);
-                    Ok(Some(SearchResult {
+                    Some(SearchResult {
                         layer: delta,
                         lsn_floor,
-                    }))
+                    })
                 }
             }
         }
-=======
-            assert!(l.get_lsn_range().start < end_lsn);
-            if l.get_lsn_range().end >= end_lsn {
-                // this layer contains the requested point in the key/lsn space.
-                // No need to search any further
-                trace!(
-                    "found layer {} for request on {key} at {end_lsn}",
-                    l.short_id(),
-                );
-                latest_delta.replace(Arc::clone(l));
-                break;
-            }
-            if l.get_lsn_range().end > latest_img_lsn.unwrap_or(Lsn(0)) {
-                // this layer's end LSN is smaller than the requested point. If there's
-                // nothing newer, this is what we need to return. Remember this.
-                if let Some(old_candidate) = &latest_delta {
-                    if l.get_lsn_range().end > old_candidate.get_lsn_range().end {
-                        latest_delta.replace(Arc::clone(l));
-                    }
-                } else {
-                    latest_delta.replace(Arc::clone(l));
-                }
-            }
-        }
-        if let Some(l) = latest_delta {
-            trace!(
-                "found (old) layer {} for request on {key} at {end_lsn}",
-                l.short_id(),
-            );
-            let lsn_floor = std::cmp::max(
-                Lsn(latest_img_lsn.unwrap_or(Lsn(0)).0 + 1),
-                l.get_lsn_range().start,
-            );
-            Some(SearchResult {
-                lsn_floor,
-                layer: l,
-            })
-        } else if let Some(l) = latest_img {
-            trace!("found img layer and no deltas for request on {key} at {end_lsn}");
-            Some(SearchResult {
-                lsn_floor: latest_img_lsn.unwrap(),
-                layer: l,
-            })
-        } else {
-            trace!("no layer found for request on {key} at {end_lsn}");
-            None
-        }
->>>>>>> c700c7db
     }
 
     ///
     /// Insert an on-disk layer
     ///
-<<<<<<< HEAD
-    pub fn insert_historic(&mut self, layer: Arc<dyn Layer>) {
+    pub fn insert_historic(&mut self, layer: Arc<L>) {
         let kr = layer.get_key_range();
         let lr = layer.get_lsn_range();
         self.index.insert(
@@ -420,9 +137,6 @@
             !layer.is_incremental(),
         );
 
-=======
-    pub fn insert_historic(&mut self, layer: Arc<L>) {
->>>>>>> c700c7db
         if layer.get_key_range() == (Key::MIN..Key::MAX) {
             self.l0_delta_layers.push(layer.clone());
         }
@@ -440,8 +154,7 @@
     ///
     /// This should be called when the corresponding file on disk has been deleted.
     ///
-<<<<<<< HEAD
-    pub fn remove_historic(&mut self, layer: Arc<dyn Layer>) {
+    pub fn remove_historic(&mut self, layer: Arc<L>) {
         let kr = layer.get_key_range();
         let lr = layer.get_lsn_range();
         self.index.remove(
@@ -450,9 +163,6 @@
             !layer.is_incremental(),
         );
 
-=======
-    pub fn remove_historic(&mut self, layer: Arc<L>) {
->>>>>>> c700c7db
         if layer.get_key_range() == (Key::MIN..Key::MAX) {
             let len_before = self.l0_delta_layers.len();
 
@@ -478,7 +188,6 @@
             return Ok(true);
         }
 
-<<<<<<< HEAD
         let version = match self.index.get_version(lsn.end.0) {
             Some(v) => v,
             None => return Ok(false),
@@ -487,7 +196,7 @@
         let start = key.start.to_i128();
         let end = key.end.to_i128();
 
-        let layer_covers = |layer: Option<Arc<dyn Layer>>| match layer {
+        let layer_covers = |layer: Option<Arc<L>>| match layer {
             Some(layer) => layer.get_lsn_range().start >= lsn.start,
             None => false,
         };
@@ -496,29 +205,6 @@
         if !layer_covers(version.query(start).1) {
             return Ok(false);
         }
-=======
-    pub fn iter_historic_layers(&self) -> impl '_ + Iterator<Item = Arc<L>> {
-        self.historic_layers.iter().map(|e| e.layer.clone())
-    }
-
-    /// Find the last image layer that covers 'key', ignoring any image layers
-    /// newer than 'lsn'.
-    fn find_latest_image(&self, key: Key, lsn: Lsn) -> Option<Arc<L>> {
-        let mut candidate_lsn = Lsn(0);
-        let mut candidate = None;
-        let envelope = AABB::from_corners(
-            [IntKey::from(key.to_i128()), IntKey::from(0)],
-            [IntKey::from(key.to_i128()), IntKey::from(lsn.0 as i128)],
-        );
-        for e in self
-            .historic_layers
-            .locate_in_envelope_intersecting(&envelope)
-        {
-            let l = &e.layer;
-            if l.is_incremental() {
-                continue;
-            }
->>>>>>> c700c7db
 
         // Check after all changes of coverage
         for (_, change_val) in version.image_coverage(start..end) {
@@ -530,7 +216,7 @@
         return Ok(true);
     }
 
-    pub fn iter_historic_layers(&self) -> impl '_ + Iterator<Item = Arc<dyn Layer>> {
+    pub fn iter_historic_layers(&self) -> impl '_ + Iterator<Item = Arc<L>> {
         self.index.iter()
     }
 
@@ -546,8 +232,7 @@
         &self,
         key_range: &Range<Key>,
         lsn: Lsn,
-<<<<<<< HEAD
-    ) -> Result<Vec<(Range<Key>, Option<Arc<dyn Layer>>)>> {
+    ) -> Result<Vec<(Range<Key>, Option<Arc<L>>)>> {
         let version = match self.index.get_version(lsn.0 - 1) {
             Some(v) => v,
             None => return Ok(vec![]),
@@ -557,7 +242,7 @@
         let end = key_range.end.to_i128();
 
         // Initialize loop variables
-        let mut coverage: Vec<(Range<Key>, Option<Arc<dyn Layer>>)> = vec![];
+        let mut coverage: Vec<(Range<Key>, Option<Arc<L>>)> = vec![];
         let mut current_key = start.clone();
         let mut current_val = version.query(start).1;
 
@@ -567,30 +252,6 @@
             coverage.push((kr, current_val.take()));
             current_key = change_key.clone();
             current_val = change_val.clone();
-=======
-    ) -> Result<Vec<(Range<Key>, Option<Arc<L>>)>> {
-        let mut points = vec![key_range.start];
-        let envelope = AABB::from_corners(
-            [IntKey::from(key_range.start.to_i128()), IntKey::from(0)],
-            [
-                IntKey::from(key_range.end.to_i128()),
-                IntKey::from(lsn.0 as i128),
-            ],
-        );
-        for e in self
-            .historic_layers
-            .locate_in_envelope_intersecting(&envelope)
-        {
-            let l = &e.layer;
-            assert!(l.get_lsn_range().start <= lsn);
-            let range = l.get_key_range();
-            if key_range.contains(&range.start) {
-                points.push(l.get_key_range().start);
-            }
-            if key_range.contains(&range.end) {
-                points.push(l.get_key_range().end);
-            }
->>>>>>> c700c7db
         }
 
         // Add the final interval
