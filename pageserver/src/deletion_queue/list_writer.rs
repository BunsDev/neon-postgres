--- conflicted
+++ resolved
@@ -241,39 +241,23 @@
             let file_name = dentry.file_name();
             let dentry_str = file_name.to_string_lossy();
 
-<<<<<<< HEAD
-            // Temporary files might be left behind from `crashsafe_overwrite`
-=======
             if file_name == header_path.file_name().unwrap_or("") {
                 // Don't try and parse the header's name like a list
                 continue;
             }
 
->>>>>>> c216b16b
             if dentry_str.ends_with(TEMP_SUFFIX) {
                 info!("Cleaning up temporary file {dentry_str}");
                 let absolute_path =
                     deletion_directory.join(dentry.file_name().to_str().expect("non-Unicode path"));
                 if let Err(e) = tokio::fs::remove_file(&absolute_path).await {
-<<<<<<< HEAD
-                    warn!(
-                        "Failed to clean up temporary file {}: {e:#}",
-                        absolute_path.display()
-                    );
-
-                    virtual_file::on_fatal_io_error(&e);
-=======
                     // Non-fatal error: we will just leave the file behind but not
                     // try and load it.
                     warn!("Failed to clean up temporary file {absolute_path}: {e:#}");
->>>>>>> c216b16b
-                }
-
-                continue;
-            }
-
-            if Some(file_name.as_os_str()) == header_path.file_name() {
-                // Don't try and parse the header's name like a list
+
+                    virtual_file::on_fatal_io_error(&e);
+                }
+
                 continue;
             }
 
