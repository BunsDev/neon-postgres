//! This module implements the pageserver-global disk-usage-based layer eviction task.
//!
//! # Mechanics
//!
//! Function `launch_disk_usage_global_eviction_task` starts a pageserver-global background
//! loop that evicts layers in response to a shortage of available bytes
//! in the $repo/tenants directory's filesystem.
//!
//! The loop runs periodically at a configurable `period`.
//!
//! Each loop iteration uses `statvfs` to determine filesystem-level space usage.
//! It compares the returned usage data against two different types of thresholds.
//! The iteration tries to evict layers until app-internal accounting says we should be below the thresholds.
//! We cross-check this internal accounting with the real world by making another `statvfs` at the end of the iteration.
//! We're good if that second statvfs shows that we're _actually_ below the configured thresholds.
//! If we're still above one or more thresholds, we emit a warning log message, leaving it to the operator to investigate further.
//!
//! # Eviction Policy
//!
//! There are two thresholds:
//! `max_usage_pct` is the relative available space, expressed in percent of the total filesystem space.
//! If the actual usage is higher, the threshold is exceeded.
//! `min_avail_bytes` is the absolute available space in bytes.
//! If the actual usage is lower, the threshold is exceeded.
//!
//! The iteration evicts layers in LRU fashion, but, with a weak reservation per tenant.
//! The reservation is to keep the most recently accessed X bytes per tenant resident.
//! All layers that don't make the cut are put on a list and become eviction candidates.
//! We evict until we're below the two thresholds.
//!
//! If the above strategy wouldn't free enough space, we fall back to global LRU right away,
//! not respecting any per-tenant reservations.
//!
//! This value for the per-tenant reservation is referred to as `tenant_min_resident_size`
//! throughout the code, but, no actual variable carries that name.
//! The per-tenant default value is the `max(tenant's layer file sizes, regardless of local or remote)`.
//! The idea is to allow at least one layer to be resident per tenant, to ensure it can make forward progress
//! during page reconstruction.
//! An alternative default for all tenants can be specified in the `tenant_config` section of the config.
//! Lastly, each tenant can have an override in their respectice tenant config (`min_resident_size_override`).

// Implementation notes:
// - The `#[allow(dead_code)]` above various structs are to suppress warnings about only the Debug impl
//   reading these fields. We use the Debug impl for semi-structured logging, though.

<<<<<<< HEAD
use std::{
    collections::HashMap,
    sync::Arc,
    time::{Duration, SystemTime},
};
=======
use std::{collections::HashMap, ops::ControlFlow, sync::Arc, time::Duration};
>>>>>>> 18ed0f9a

use anyhow::Context;
use nix::dir::Dir;
use remote_storage::GenericRemoteStorage;
use serde::{Deserialize, Serialize};
use sync_wrapper::SyncWrapper;
use tokio::time::Instant;
use tokio_util::sync::CancellationToken;
use tracing::{debug, error, info, instrument, warn, Instrument};
<<<<<<< HEAD
use utils::serde_percent::Percent;
=======
use utils::{id::TenantId, serde_percent::Percent};
>>>>>>> 18ed0f9a

use crate::{
    config::PageServerConf,
    task_mgr::{self, TaskKind, BACKGROUND_RUNTIME},
    tenant::{self, storage_layer::PersistentLayer, Timeline},
};

#[derive(Debug, Clone, PartialEq, Eq, Serialize, Deserialize)]
pub struct DiskUsageEvictionTaskConfig {
    pub max_usage_pct: Percent,
    pub min_avail_bytes: u64,
    #[serde(with = "humantime_serde")]
    pub period: Duration,
}

#[derive(Default)]
pub struct State {
    /// Exclude http requests and background task from running at the same time.
    mutex: tokio::sync::Mutex<()>,
}

pub fn launch_disk_usage_global_eviction_task(
    conf: &'static PageServerConf,
    storage: GenericRemoteStorage,
    state: Arc<State>,
) -> anyhow::Result<()> {
    let Some(task_config) = &conf.disk_usage_based_eviction else {
        info!("disk usage based eviction task not configured");
        return Ok(());
    };

    let tenants_dir_fd = {
        let tenants_path = conf.tenants_path();
        nix::dir::Dir::open(
            &tenants_path,
            nix::fcntl::OFlag::O_DIRECTORY,
            nix::sys::stat::Mode::empty(),
        )
        .with_context(|| format!("open tenants_path {tenants_path:?}"))?
    };

    info!("launching disk usage based eviction task");

    task_mgr::spawn(
        BACKGROUND_RUNTIME.handle(),
        TaskKind::DiskUsageEviction,
        None,
        None,
        "disk usage based eviction",
        false,
        async move {
            disk_usage_eviction_task(
                &state,
                task_config,
                storage,
                tenants_dir_fd,
                task_mgr::shutdown_token(),
            )
            .await;
            info!("disk usage based eviction task finishing");
            Ok(())
        },
    );

    Ok(())
}

#[instrument(skip_all)]
async fn disk_usage_eviction_task(
    state: &State,
    task_config: &DiskUsageEvictionTaskConfig,
    storage: GenericRemoteStorage,
    tenants_dir_fd: Dir,
    cancel: CancellationToken,
) {
    // nix::dir::Dir is Send but not Sync.
    // One would think that that is sufficient, but rustc complains that the &tenants_dir_fd
    // that we pass to disk_usage_eviction_iteration below will outlive the .await;
    // The reason is that the &tenants_dir_fd is not sync because of stdlib-enforced axiom
    //  T: Sync <=> &T: Send
    // The solution is to use SyncWrapper, which, by owning the tenants_dir_fd, can impl Sync.
    let mut tenants_dir_fd = SyncWrapper::new(tenants_dir_fd);

    use crate::tenant::tasks::random_init_delay;
    {
        if random_init_delay(task_config.period, &cancel)
            .await
            .is_err()
        {
            info!("shutting down");
            return;
        }
    }

    let mut iteration_no = 0;
    loop {
        iteration_no += 1;
        let start = Instant::now();

        async {
            let res = disk_usage_eviction_task_iteration(
                state,
                task_config,
                &storage,
                &mut tenants_dir_fd,
                &cancel,
            )
            .await;

            match res {
                Ok(()) => {}
                Err(e) => {
                    // these stat failures are expected to be very rare
                    warn!("iteration failed, unexpected error: {e:#}");
                }
            }
        }
        .instrument(tracing::info_span!("iteration", iteration_no))
        .await;

        let sleep_until = start + task_config.period;
        tokio::select! {
            _ = tokio::time::sleep_until(sleep_until) => {},
            _ = cancel.cancelled() => {
                info!("shutting down");
                break
            }
        }
    }
}

pub trait Usage: Clone + Copy + std::fmt::Debug {
    fn has_pressure(&self) -> bool;
    fn add_available_bytes(&mut self, bytes: u64);
}

async fn disk_usage_eviction_task_iteration(
    state: &State,
    task_config: &DiskUsageEvictionTaskConfig,
    storage: &GenericRemoteStorage,
    tenants_dir_fd: &mut SyncWrapper<Dir>,
    cancel: &CancellationToken,
) -> anyhow::Result<()> {
    let usage_pre = filesystem_level_usage::get(tenants_dir_fd, task_config)
        .context("get filesystem-level disk usage before evictions")?;
    let res = disk_usage_eviction_task_iteration_impl(state, storage, usage_pre, cancel).await;
    match res {
        Ok(outcome) => {
            debug!(?outcome, "disk_usage_eviction_iteration finished");
            match outcome {
                IterationOutcome::NoPressure | IterationOutcome::Cancelled => {
                    // nothing to do, select statement below will handle things
                }
                IterationOutcome::Finished(outcome) => {
                    // Verify with statvfs whether we made any real progress
                    let after = filesystem_level_usage::get(tenants_dir_fd, task_config)
                        // It's quite unlikely to hit the error here. Keep the code simple and bail out.
                        .context("get filesystem-level disk usage after evictions")?;

                    debug!(?after, "disk usage");

                    if after.has_pressure() {
                        // Don't bother doing an out-of-order iteration here now.
                        // In practice, the task period is set to a value in the tens-of-seconds range,
                        // which will cause another iteration to happen soon enough.
                        // TODO: deltas between the three different usages would be helpful,
                        // consider MiB, GiB, TiB
                        warn!(?outcome, ?after, "disk usage still high");
                    } else {
                        info!(?outcome, ?after, "disk usage pressure relieved");
                    }
                }
            }
        }
        Err(e) => {
            error!("disk_usage_eviction_iteration failed: {:#}", e);
        }
    }

    Ok(())
}

#[derive(Debug, Serialize)]
#[allow(clippy::large_enum_variant)]
pub enum IterationOutcome<U> {
    NoPressure,
    Cancelled,
    Finished(IterationOutcomeFinished<U>),
}

#[allow(dead_code)]
#[derive(Debug, Serialize)]
pub struct IterationOutcomeFinished<U> {
    /// The actual usage observed before we started the iteration.
    before: U,
    /// The expected value for `after`, according to internal accounting, after phase 1.
    planned: PlannedUsage<U>,
    /// The outcome of phase 2, where we actually do the evictions.
    ///
    /// If all layers that phase 1 planned to evict _can_ actually get evicted, this will
    /// be the same as `planned`.
    assumed: AssumedUsage<U>,
}

#[derive(Debug, Serialize)]
#[allow(dead_code)]
struct AssumedUsage<U> {
    /// The expected value for `after`, after phase 2.
    projected_after: U,
    /// The layers we failed to evict during phase 2.
    failed: LayerCount,
}

#[allow(dead_code)]
#[derive(Debug, Serialize)]
struct PlannedUsage<U> {
    respecting_tenant_min_resident_size: U,
    fallback_to_global_lru: Option<U>,
}

#[allow(dead_code)]
#[derive(Debug, Default, Serialize)]
struct LayerCount {
    file_sizes: u64,
    count: usize,
}

#[allow(clippy::needless_late_init)]
pub async fn disk_usage_eviction_task_iteration_impl<U: Usage>(
    state: &State,
    storage: &GenericRemoteStorage,
    usage_pre: U,
    cancel: &CancellationToken,
) -> anyhow::Result<IterationOutcome<U>> {
    let _g = state
        .mutex
        .try_lock()
        .map_err(|_| anyhow::anyhow!("iteration is already executing"))?;

<<<<<<< HEAD
=======
    // planned post-eviction usage
    let mut usage_planned_min_resident_size_respecting = usage_pre;
    let mut usage_planned_global_lru = None;
    // achieved post-eviction usage according to internal accounting
    let mut usage_assumed = usage_pre;

>>>>>>> 18ed0f9a
    debug!(?usage_pre, "disk usage");

    if !usage_pre.has_pressure() {
        return Ok(IterationOutcome::NoPressure);
    }

    warn!(
        ?usage_pre,
        "running disk usage based eviction due to pressure"
    );

    // Collect list of all layers in the system, sorted in the order that they should
    // be evicted.
    let all_candidates = collect_eviction_candidates(cancel).await?;
    if cancel.is_cancelled() {
        return Ok(IterationOutcome::Cancelled);
    }

    // XXX: Print the whole list, for debbugging
    let now: SystemTime = SystemTime::now();
    for (i, candidate) in all_candidates.iter().enumerate() {
        debug!(
            "cand {}/{}: {}, size {}, at {}, overage {}",
            i,
            all_candidates.len(),
            candidate.layer.local_path().unwrap().display(),
            candidate.layer.file_size(),
            now.duration_since(candidate.last_activity_ts)
                .unwrap()
                .as_micros(),
            candidate.tenant_resident_size_overage
        );
    }

    // phase1: select victims to relieve pressure
    //
    // Walk through the list of candidates, until we have accumulated enough layers to get
    // us back under the pressure threshold. 'usage_planned' is updated so that it tracks
    // how much disk space would be used after evicting all the layers up to the current
    // point in the list. The layers are collected in 'batched', grouped per timeline.
    //
    // If we get far enough in the list that we start to evict layers that are below
    // the tenant's min-resident-size threshold, print a warning, and memorize the disk
    // usage at that point, in 'usage_planned_min_resident_size_respecting'.
    let mut batched: HashMap<_, Vec<Arc<dyn PersistentLayer>>> = HashMap::new();
    let mut min_resident_size_violated = false;
    let mut usage_planned = usage_pre;
    let mut usage_planned_min_resident_size_respecting = None;
    for (i, candidate) in all_candidates.into_iter().enumerate() {
        if !usage_planned.has_pressure() {
            debug!(
                no_candidates_evicted = i,
                "took enough candidates for pressure to be relieved"
            );
            break;
        }

        if !min_resident_size_violated {
            if candidate.tenant_resident_size_overage < 0 {
                warn!(?usage_pre, ?usage_planned, "tenant_min_resident_size-respecting LRU would not relieve pressure, falling back to global LRU at {}", i);
                min_resident_size_violated = true;
                usage_planned_min_resident_size_respecting = Some(usage_planned.clone());
            }
        } else {
            // all layers with overage >= 0 should come first
            assert!(candidate.tenant_resident_size_overage < 0);
        }
        usage_planned.add_available_bytes(candidate.layer.file_size());

        batched
            .entry(TimelineKey(candidate.timeline.clone()))
            .or_default()
            .push(candidate.layer);
    }

    let usage_planned = if min_resident_size_violated {
        PlannedUsage {
            respecting_tenant_min_resident_size: usage_planned_min_resident_size_respecting
                .unwrap(),
            fallback_to_global_lru: Some(usage_planned),
        }
    } else {
        PlannedUsage {
            respecting_tenant_min_resident_size: usage_planned,
            fallback_to_global_lru: None,
        }
    };
    debug!(?usage_planned, "usage planned");

    // phase2: evict victims batched by timeline

    // achieved post-eviction usage according to internal accounting
    let mut usage_assumed = usage_pre;

    let mut evictions_failed = LayerCount::default();
    for (timeline, batch) in batched {
        let tenant_id = timeline.tenant_id;
        let timeline_id = timeline.timeline_id;
        let batch_size = batch.len();

        debug!(%timeline_id, "evicting batch for timeline");

        async {
            let results = timeline.evict_layers(storage, &batch, cancel.clone()).await;

            match results {
                Err(e) => {
                    warn!("failed to evict batch: {:#}", e);
                }
                Ok(results) => {
                    assert_eq!(results.len(), batch.len());
                    for (result, layer) in results.into_iter().zip(batch.iter()) {
                        match result {
                            Some(Ok(true)) => {
                                usage_assumed.add_available_bytes(layer.file_size());
                            }
                            Some(Ok(false)) => {
                                // this is:
                                // - Replacement::{NotFound, Unexpected}
                                // - it cannot be is_remote_layer, filtered already
                                evictions_failed.file_sizes += layer.file_size();
                                evictions_failed.count += 1;
                            }
                            None => {
                                assert!(cancel.is_cancelled());
                                return;
                            }
                            Some(Err(e)) => {
                                // we really shouldn't be getting this, precondition failure
                                error!("failed to evict layer: {:#}", e);
                            }
                        }
                    }
                }
            }
        }
        .instrument(tracing::info_span!("evict_batch", %tenant_id, %timeline_id, batch_size))
        .await;

        if cancel.is_cancelled() {
            return Ok(IterationOutcome::Cancelled);
        }
    }

    Ok(IterationOutcome::Finished(IterationOutcomeFinished {
        before: usage_pre,
        planned: usage_planned,
        assumed: AssumedUsage {
            projected_after: usage_assumed,
            failed: evictions_failed,
        },
    }))
}

// Result type of `collect_eviction_candidates`
//
// `collect_eviction_candidates' returns a vector of these, in the preference order
// that they should be evicted.
struct EvictionCandidate {
    timeline: Arc<Timeline>,
    layer: Arc<dyn PersistentLayer>,
    last_activity_ts: SystemTime,
    tenant_resident_size_overage: i64,
}

<<<<<<< HEAD
/// Collect a list of all non-remote layers in the system, from all timelines in all tenants.
///
/// Returns all layers in the order that they should be evicted. The current policy is to
/// first evict layers in global LRU order, but retain at least min_resident_size bytes of
/// data for each tenant. After that, if necessary, we evict the remaining layers, also in
/// global LRU order. A different policy could be implemented by changing the returned order
/// here.
///
/// For each layer, we return its last-activity timestamp, and its "overage" over the
/// tenant's min resident size limit. In other words, 'tenant_resident_size_overage'
/// means: If we evicted this layer, and all the layers of this tenant in the result list
/// before this one, how much would the total size of all the tenant's remaining layers
/// exceed the the tenant's min resident size? Layers that belong to the "reservation",
/// 'tenant_resident_size_overage' is negative.
///
/// For example, imagine that there are two tenants, A and B, with five layers each, a-e.
/// Each layer has size 100, and both tenant's min_resident_size is 150.
/// `collect_eviction_candidates` would return them in this order:
///
/// last_activity_ts    tenant/layer    overage
/// 18:30               A/c        250
/// 19:00               A/b        150
/// 18:29               B/c        250
/// 19:05               B/b        150
/// 20:00               B/a         50
/// 20:03               A/a         50
/// --- min resident size respecting cutoff point  ---
/// 20:30               A/d        -50
/// 20:40               B/d        -50
/// 20:45               B/e       -150
/// 20:58               A/e       -150
///
/// If the task is cancelled by the `cancel` token, returns an empty Vec. The caller
/// should check for `cancel.is_cancelled`.
///
async fn collect_eviction_candidates(
=======
/// Figure out eviction candidates for the given tenant and append them to `lru_candidates`.
///
/// The `mode` argument controls which layers get appended to `lru_candidates`.
/// Read its type's doc comments for more details.
///
/// The caller is responsible for sorting `lru_candidates` once it has called this function
/// for all tenants.
///
/// The `scratch` vector is temporary storage and taken as an argument to avoid allocations.
/// It must be empty when calling this function. It is guaranteed to be empty when we
/// return `ControlFlow::Continue`.
#[instrument(skip_all, fields(?mode, %tenant_id))]
async fn extend_lru_candidates(
    mode: Mode,
    tenant_id: TenantId,
    lru_candidates: &mut Vec<(Arc<Timeline>, LocalLayerInfoForDiskUsageEviction)>,
    scratch: &mut Vec<(Arc<Timeline>, LocalLayerInfoForDiskUsageEviction)>,
>>>>>>> 18ed0f9a
    cancel: &CancellationToken,
) -> anyhow::Result<Vec<EvictionCandidate>> {
    // get a snapshot of the list of tenants
    let tenants = tenant::mgr::list_tenants()
        .await
        .context("get list of tenants")?;

    let mut candidates: Vec<EvictionCandidate> = Vec::new();
    for (tenant_id, _state) in &tenants {
        if cancel.is_cancelled() {
            return Ok(candidates);
        }
        let tenant = match tenant::mgr::get_tenant(*tenant_id, true).await {
            Ok(tenant) => tenant,
            Err(e) => {
                // this can happen if tenant has lifecycle transition after we fetched it
                debug!("failed to get tenant: {e:#}");
                continue;
            }
        };

<<<<<<< HEAD
        // collect layers from all timelines in this tenant
        let mut tenant_candidates = Vec::new();
        for tl in tenant.list_timelines() {
            if !tl.is_active() {
                continue;
            }
            let info = tl.get_local_layers_for_disk_usage_eviction();
            debug!(timeline_id=%tl.timeline_id, "timeline resident layers count: {}", info.resident_layers.len());
            tenant_candidates.extend(
                info.resident_layers
                    .into_iter()
                    .map(|layer_infos| (tl.clone(), layer_infos)),
            );
=======
    // If one of the timelines becomes `!is_active()` during the iteration,
    // for example because we're shutting down, then `max_layer_size` can be too small.
    // That's OK. This code only runs under a disk pressure situation, and being
    // a little unfair to tenants during shutdown in such a situation is tolerable.
    let mut max_layer_size = 0;
    for tl in tenant.list_timelines() {
        if !tl.is_active() {
            continue;
        }
        let info = tl.get_local_layers_for_disk_usage_eviction();
        debug!(timeline_id=%tl.timeline_id, "timeline resident layers count: {}", info.resident_layers.len());
        scratch.extend(
            info.resident_layers
                .into_iter()
                .map(|layer_infos| (tl.clone(), layer_infos)),
        );
        max_layer_size = max_layer_size.max(info.max_layer_size.unwrap_or(0));
>>>>>>> 18ed0f9a

            if cancel.is_cancelled() {
                return Ok(candidates);
            }
        }

<<<<<<< HEAD
        // sort this tenant's layers by last_activity_ts, calculate the "overage" for each
        // layer, and add them to the result.
        tenant_candidates.sort_unstable_by_key(|(_, layer_info)| layer_info.last_activity_ts);
=======
    let min_resident_size = match mode {
        Mode::GlobalLru => {
            lru_candidates.append(scratch);
            return ControlFlow::Continue(());
        }
        Mode::RespectTenantMinResidentSize => tenant
            .get_min_resident_size_override()
            .unwrap_or(max_layer_size),
    };
>>>>>>> 18ed0f9a

        let min_resident_size = if let Some(s) = tenant.get_min_resident_size_override() {
            info!(
                "using overridden min resident size {} for tenant {}",
                s,
                tenant.tenant_id()
            );
            s
        } else {
            // By default, use the size of the largest resident layer
            let s = tenant_candidates
                .iter()
                .map(|(_, layer_info)| layer_info.file_size())
                .max()
                .unwrap_or(0);
            info!(
                "using max layer size {} for tenant {}",
                s,
                tenant.tenant_id()
            );
            s
        };

        let mut cumulative_resident_size_overage: i128 = -i128::from(min_resident_size);
        for (timeline, layer_info) in tenant_candidates.into_iter() {
            let file_size = layer_info.file_size();
            candidates.push(EvictionCandidate {
                timeline,
                last_activity_ts: layer_info.last_activity_ts,
                layer: layer_info.layer,
                tenant_resident_size_overage: cumulative_resident_size_overage
                    .clamp(i64::MIN as i128, i64::MAX as i128)
                    as i64,
            });
            cumulative_resident_size_overage += i128::from(file_size);
        }
    }

    // Final sort. Layers above their tenant's min-resident size threshold first, in
    // LRU order, and then all the rest also in LRU order
    candidates.sort_unstable_by_key(|candidate| {
        (
            candidate.tenant_resident_size_overage < 0,
            candidate.last_activity_ts,
        )
    });

    Ok(candidates)
}

struct TimelineKey(Arc<Timeline>);

impl PartialEq for TimelineKey {
    fn eq(&self, other: &Self) -> bool {
        Arc::ptr_eq(&self.0, &other.0)
    }
}

impl Eq for TimelineKey {}

impl std::hash::Hash for TimelineKey {
    fn hash<H: std::hash::Hasher>(&self, state: &mut H) {
        Arc::as_ptr(&self.0).hash(state);
    }
}

impl std::ops::Deref for TimelineKey {
    type Target = Timeline;

    fn deref(&self) -> &Self::Target {
        self.0.as_ref()
    }
}

mod filesystem_level_usage {
    use anyhow::Context;
    use nix::{
        dir::Dir,
        sys::statvfs::{self, Statvfs},
    };
    use sync_wrapper::SyncWrapper;

    use super::DiskUsageEvictionTaskConfig;

    #[derive(Debug, Clone, Copy)]
    #[allow(dead_code)]
    pub struct Usage<'a> {
        config: &'a DiskUsageEvictionTaskConfig,

        /// Filesystem capacity
        total_bytes: u64,
        /// Free filesystem space
        avail_bytes: u64,
    }

    impl super::Usage for Usage<'_> {
        fn has_pressure(&self) -> bool {
            let usage_pct =
                (100.0 * (1.0 - ((self.avail_bytes as f64) / (self.total_bytes as f64)))) as u64;

            let pressures = [
                (
                    "min_avail_bytes",
                    self.avail_bytes < self.config.min_avail_bytes,
                ),
                (
                    "max_usage_pct",
                    usage_pct > self.config.max_usage_pct.get() as u64,
                ),
            ];

            pressures.into_iter().any(|(_, has_pressure)| has_pressure)
        }

        fn add_available_bytes(&mut self, bytes: u64) {
            self.avail_bytes += bytes;
        }
    }

    pub fn get<'a>(
        tenants_dir_fd: &mut SyncWrapper<Dir>,
        config: &'a DiskUsageEvictionTaskConfig,
    ) -> anyhow::Result<Usage<'a>> {
        let stat: Statvfs = statvfs::fstatvfs(tenants_dir_fd.get_mut())
            .context("statvfs failed, presumably directory got unlinked")?;

        // https://unix.stackexchange.com/a/703650
        let blocksize = if stat.fragment_size() > 0 {
            stat.fragment_size()
        } else {
            stat.block_size()
        };

        // use blocks_available (b_avail) since, pageserver runs as unprivileged user
        let avail_bytes = stat.blocks_available() * blocksize;
        let total_bytes = stat.blocks() * blocksize;

        Ok(Usage {
            config,
            total_bytes,
            avail_bytes,
        })
    }
}<|MERGE_RESOLUTION|>--- conflicted
+++ resolved
@@ -43,15 +43,11 @@
 // - The `#[allow(dead_code)]` above various structs are to suppress warnings about only the Debug impl
 //   reading these fields. We use the Debug impl for semi-structured logging, though.
 
-<<<<<<< HEAD
 use std::{
     collections::HashMap,
     sync::Arc,
     time::{Duration, SystemTime},
 };
-=======
-use std::{collections::HashMap, ops::ControlFlow, sync::Arc, time::Duration};
->>>>>>> 18ed0f9a
 
 use anyhow::Context;
 use nix::dir::Dir;
@@ -61,11 +57,7 @@
 use tokio::time::Instant;
 use tokio_util::sync::CancellationToken;
 use tracing::{debug, error, info, instrument, warn, Instrument};
-<<<<<<< HEAD
 use utils::serde_percent::Percent;
-=======
-use utils::{id::TenantId, serde_percent::Percent};
->>>>>>> 18ed0f9a
 
 use crate::{
     config::PageServerConf,
@@ -305,15 +297,6 @@
         .try_lock()
         .map_err(|_| anyhow::anyhow!("iteration is already executing"))?;
 
-<<<<<<< HEAD
-=======
-    // planned post-eviction usage
-    let mut usage_planned_min_resident_size_respecting = usage_pre;
-    let mut usage_planned_global_lru = None;
-    // achieved post-eviction usage according to internal accounting
-    let mut usage_assumed = usage_pre;
-
->>>>>>> 18ed0f9a
     debug!(?usage_pre, "disk usage");
 
     if !usage_pre.has_pressure() {
@@ -479,7 +462,6 @@
     tenant_resident_size_overage: i64,
 }
 
-<<<<<<< HEAD
 /// Collect a list of all non-remote layers in the system, from all timelines in all tenants.
 ///
 /// Returns all layers in the order that they should be evicted. The current policy is to
@@ -516,25 +498,6 @@
 /// should check for `cancel.is_cancelled`.
 ///
 async fn collect_eviction_candidates(
-=======
-/// Figure out eviction candidates for the given tenant and append them to `lru_candidates`.
-///
-/// The `mode` argument controls which layers get appended to `lru_candidates`.
-/// Read its type's doc comments for more details.
-///
-/// The caller is responsible for sorting `lru_candidates` once it has called this function
-/// for all tenants.
-///
-/// The `scratch` vector is temporary storage and taken as an argument to avoid allocations.
-/// It must be empty when calling this function. It is guaranteed to be empty when we
-/// return `ControlFlow::Continue`.
-#[instrument(skip_all, fields(?mode, %tenant_id))]
-async fn extend_lru_candidates(
-    mode: Mode,
-    tenant_id: TenantId,
-    lru_candidates: &mut Vec<(Arc<Timeline>, LocalLayerInfoForDiskUsageEviction)>,
-    scratch: &mut Vec<(Arc<Timeline>, LocalLayerInfoForDiskUsageEviction)>,
->>>>>>> 18ed0f9a
     cancel: &CancellationToken,
 ) -> anyhow::Result<Vec<EvictionCandidate>> {
     // get a snapshot of the list of tenants
@@ -556,7 +519,6 @@
             }
         };
 
-<<<<<<< HEAD
         // collect layers from all timelines in this tenant
         let mut tenant_candidates = Vec::new();
         for tl in tenant.list_timelines() {
@@ -570,46 +532,15 @@
                     .into_iter()
                     .map(|layer_infos| (tl.clone(), layer_infos)),
             );
-=======
-    // If one of the timelines becomes `!is_active()` during the iteration,
-    // for example because we're shutting down, then `max_layer_size` can be too small.
-    // That's OK. This code only runs under a disk pressure situation, and being
-    // a little unfair to tenants during shutdown in such a situation is tolerable.
-    let mut max_layer_size = 0;
-    for tl in tenant.list_timelines() {
-        if !tl.is_active() {
-            continue;
-        }
-        let info = tl.get_local_layers_for_disk_usage_eviction();
-        debug!(timeline_id=%tl.timeline_id, "timeline resident layers count: {}", info.resident_layers.len());
-        scratch.extend(
-            info.resident_layers
-                .into_iter()
-                .map(|layer_infos| (tl.clone(), layer_infos)),
-        );
-        max_layer_size = max_layer_size.max(info.max_layer_size.unwrap_or(0));
->>>>>>> 18ed0f9a
 
             if cancel.is_cancelled() {
                 return Ok(candidates);
             }
         }
 
-<<<<<<< HEAD
         // sort this tenant's layers by last_activity_ts, calculate the "overage" for each
         // layer, and add them to the result.
         tenant_candidates.sort_unstable_by_key(|(_, layer_info)| layer_info.last_activity_ts);
-=======
-    let min_resident_size = match mode {
-        Mode::GlobalLru => {
-            lru_candidates.append(scratch);
-            return ControlFlow::Continue(());
-        }
-        Mode::RespectTenantMinResidentSize => tenant
-            .get_min_resident_size_override()
-            .unwrap_or(max_layer_size),
-    };
->>>>>>> 18ed0f9a
 
         let min_resident_size = if let Some(s) = tenant.get_min_resident_size_override() {
             info!(
