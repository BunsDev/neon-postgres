name: Build and Test

on:
  push:
    branches:
      - main
      - release
      - release-proxy
      - release-compute
  pull_request:

defaults:
  run:
    shell: bash -euxo pipefail {0}

concurrency:
  # Allow only one workflow per any non-`main` branch.
  group: ${{ github.workflow }}-${{ github.ref_name }}-${{ github.ref_name == 'main' && github.sha || 'anysha' }}
  cancel-in-progress: true

env:
  RUST_BACKTRACE: 1
  COPT: '-Werror'
  # A concurrency group that we use for e2e-tests runs, matches `concurrency.group` above with `github.repository` as a prefix
  E2E_CONCURRENCY_GROUP: ${{ github.repository }}-e2e-tests-${{ github.ref_name }}-${{ github.ref_name == 'main' && github.sha || 'anysha' }}

jobs:
  check-permissions:
    if: ${{ !contains(github.event.pull_request.labels.*.name, 'run-no-ci') }}
    uses: ./.github/workflows/check-permissions.yml
    with:
      github-event-name: ${{ github.event_name }}

  cancel-previous-e2e-tests:
    needs: [ check-permissions ]
    if: github.event_name == 'pull_request'
    runs-on: ubuntu-22.04

    steps:
      - name: Harden the runner (Audit all outbound calls)
        uses: step-security/harden-runner@4d991eb9b905ef189e4c376166672c3f2f230481 # v2.11.0
        with:
          egress-policy: audit

      - name: Cancel previous e2e-tests runs for this PR
        env:
          GH_TOKEN: ${{ secrets.CI_ACCESS_TOKEN }}
        run: |
          gh workflow --repo neondatabase/cloud \
            run cancel-previous-in-concurrency-group.yml \
              --field concurrency_group="${{ env.E2E_CONCURRENCY_GROUP }}"

  files-changed:
    needs: [ check-permissions ]
    runs-on: [ self-hosted, small ]
    timeout-minutes: 3
    outputs:
      check-rust-dependencies: ${{ steps.files-changed.outputs.rust_dependencies }}

    steps:
      - name: Harden the runner (Audit all outbound calls)
        uses: step-security/harden-runner@4d991eb9b905ef189e4c376166672c3f2f230481 # v2.11.0
        with:
          egress-policy: audit

      - name: Checkout
        uses: actions/checkout@11bd71901bbe5b1630ceea73d27597364c9af683 # v4.2.2
        with:
          submodules: true

      - name: Check for file changes
        uses: step-security/paths-filter@v3
        id: files-changed
        with:
          token: ${{ secrets.GITHUB_TOKEN }}
          filters: .github/file-filters.yaml

  meta:
    needs: [ check-permissions ]
    uses: ./.github/workflows/_meta.yml
    with:
      github-event-name: ${{ github.event_name }}
      github-event-json: ${{ toJSON(github.event) }}

  build-build-tools-image:
    needs: [ check-permissions ]
    uses: ./.github/workflows/build-build-tools-image.yml
    secrets: inherit

  check-codestyle-python:
    needs: [ meta, check-permissions, build-build-tools-image ]
    # No need to run on `main` because we this in the merge queue. We do need to run this in `.*-rc-pr` because of hotfixes.
    if: ${{ contains(fromJSON('["pr", "storage-rc-pr", "proxy-rc-pr", "compute-rc-pr"]'), needs.meta.outputs.run-kind) }}
    uses: ./.github/workflows/_check-codestyle-python.yml
    with:
      build-tools-image: ${{ needs.build-build-tools-image.outputs.image }}-bookworm
    secrets: inherit

  check-codestyle-jsonnet:
    needs: [ meta, check-permissions, build-build-tools-image ]
    # We do need to run this in `.*-rc-pr` because of hotfixes.
    if: ${{ contains(fromJSON('["pr", "push-main", "storage-rc-pr", "proxy-rc-pr", "compute-rc-pr"]'), needs.meta.outputs.run-kind) }}
    runs-on: [ self-hosted, small ]
    container:
      image: ${{ needs.build-build-tools-image.outputs.image }}
      credentials:
        username: ${{ github.actor }}
        password: ${{ secrets.GITHUB_TOKEN }}
      options: --init

    steps:
      - name: Harden the runner (Audit all outbound calls)
        uses: step-security/harden-runner@4d991eb9b905ef189e4c376166672c3f2f230481 # v2.11.0
        with:
          egress-policy: audit

      - name: Checkout
        uses: actions/checkout@11bd71901bbe5b1630ceea73d27597364c9af683 # v4.2.2

      - name: Check Jsonnet code formatting
        run: |
          make -C compute jsonnetfmt-test

  # Check that the vendor/postgres-* submodules point to the
  # corresponding REL_*_STABLE_neon branches.
  check-submodules:
    needs: [ check-permissions ]
    runs-on: ubuntu-22.04
    steps:
      - name: Harden the runner (Audit all outbound calls)
        uses: step-security/harden-runner@4d991eb9b905ef189e4c376166672c3f2f230481 # v2.11.0
        with:
          egress-policy: audit

      - name: Checkout
        uses: actions/checkout@11bd71901bbe5b1630ceea73d27597364c9af683 # v4.2.2
        with:
          submodules: true

      - uses: dorny/paths-filter@de90cc6fb38fc0963ad72b210f1f284cd68cea36 # v3.0.2
        id: check-if-submodules-changed
        with:
          filters: |
            vendor:
              - 'vendor/**'

      - name: Check vendor/postgres-v14 submodule reference
        if: steps.check-if-submodules-changed.outputs.vendor == 'true'
        uses: jtmullen/submodule-branch-check-action@ab0d3a69278e3fa0a2d4f3be3199d2514b676e13 # v1.3.0
        with:
          path: "vendor/postgres-v14"
          fetch_depth: "50"
          sub_fetch_depth: "50"
          pass_if_unchanged: true

      - name: Check vendor/postgres-v15 submodule reference
        if: steps.check-if-submodules-changed.outputs.vendor == 'true'
        uses: jtmullen/submodule-branch-check-action@ab0d3a69278e3fa0a2d4f3be3199d2514b676e13 # v1.3.0
        with:
          path: "vendor/postgres-v15"
          fetch_depth: "50"
          sub_fetch_depth: "50"
          pass_if_unchanged: true

      - name: Check vendor/postgres-v16 submodule reference
        if: steps.check-if-submodules-changed.outputs.vendor == 'true'
        uses: jtmullen/submodule-branch-check-action@ab0d3a69278e3fa0a2d4f3be3199d2514b676e13 # v1.3.0
        with:
          path: "vendor/postgres-v16"
          fetch_depth: "50"
          sub_fetch_depth: "50"
          pass_if_unchanged: true

      - name: Check vendor/postgres-v17 submodule reference
        if: steps.check-if-submodules-changed.outputs.vendor == 'true'
        uses: jtmullen/submodule-branch-check-action@ab0d3a69278e3fa0a2d4f3be3199d2514b676e13 # v1.3.0
        with:
          path: "vendor/postgres-v17"
          fetch_depth: "50"
          sub_fetch_depth: "50"
          pass_if_unchanged: true

  check-codestyle-rust:
    needs: [ meta, check-permissions, build-build-tools-image ]
    # No need to run on `main` because we this in the merge queue. We do need to run this in `.*-rc-pr` because of hotfixes.
    if: ${{ contains(fromJSON('["pr", "storage-rc-pr", "proxy-rc-pr", "compute-rc-pr"]'), needs.meta.outputs.run-kind) }}
    uses: ./.github/workflows/_check-codestyle-rust.yml
    with:
      build-tools-image: ${{ needs.build-build-tools-image.outputs.image }}-bookworm
      archs: '["x64", "arm64"]'
    secrets: inherit

  check-dependencies-rust:
    needs: [ meta, files-changed, build-build-tools-image ]
    # No need to run on `main` because we this in the merge queue. We do need to run this in `.*-rc-pr` because of hotfixes.
    if: ${{ needs.files-changed.outputs.check-rust-dependencies == 'true' && contains(fromJSON('["pr", "storage-rc-pr", "proxy-rc-pr", "compute-rc-pr"]'), needs.meta.outputs.run-kind) }}
    uses: ./.github/workflows/cargo-deny.yml
    with:
      build-tools-image: ${{ needs.build-build-tools-image.outputs.image }}-bookworm
    secrets: inherit

  build-and-test-locally:
    needs: [ meta, build-build-tools-image ]
    # We do need to run this in `.*-rc-pr` because of hotfixes.
    if: ${{ contains(fromJSON('["pr", "push-main", "storage-rc-pr", "proxy-rc-pr", "compute-rc-pr"]'), needs.meta.outputs.run-kind) }}
    strategy:
      fail-fast: false
      matrix:
        arch: [ x64, arm64 ]
        # Do not build or run tests in debug for release branches
        build-type: ${{ fromJSON((startsWith(github.ref_name, 'release') && github.event_name == 'push') && '["release"]' || '["debug", "release"]') }}
        include:
          - build-type: release
            arch: arm64
    uses: ./.github/workflows/_build-and-test-locally.yml
    with:
      arch: ${{ matrix.arch }}
      build-tools-image: ${{ needs.build-build-tools-image.outputs.image }}-bookworm
      build-tag: ${{ needs.meta.outputs.build-tag }}
      build-type: ${{ matrix.build-type }}
      # Run tests on all Postgres versions in release builds and only on the latest version in debug builds.
      # Run without LFC on v17 release and debug builds only. For all the other cases LFC is enabled.
      test-cfg: |
        ${{ matrix.build-type == 'release' && '[{"pg_version":"v14", "lfc_state": "with-lfc"},
                                                {"pg_version":"v15", "lfc_state": "with-lfc"},
                                                {"pg_version":"v16", "lfc_state": "with-lfc"},
                                                {"pg_version":"v17", "lfc_state": "with-lfc"},
                                                {"pg_version":"v17", "lfc_state": "without-lfc"}]'
                                           || '[{"pg_version":"v17", "lfc_state": "without-lfc" }]' }}
    secrets: inherit

  # Keep `benchmarks` job outside of `build-and-test-locally` workflow to make job failures non-blocking
  get-benchmarks-durations:
    if: github.ref_name == 'main' || contains(github.event.pull_request.labels.*.name, 'run-benchmarks')
    outputs:
      json: ${{ steps.get-benchmark-durations.outputs.json }}
    needs: [ check-permissions, build-build-tools-image ]
    runs-on: [ self-hosted, small ]
    container:
      image: ${{ needs.build-build-tools-image.outputs.image }}-bookworm
      credentials:
        username: ${{ github.actor }}
        password: ${{ secrets.GITHUB_TOKEN }}
      options: --init
    steps:
      - name: Harden the runner (Audit all outbound calls)
        uses: step-security/harden-runner@4d991eb9b905ef189e4c376166672c3f2f230481 # v2.11.0
        with:
          egress-policy: audit

      - name: Checkout
        uses: actions/checkout@11bd71901bbe5b1630ceea73d27597364c9af683 # v4.2.2

      - name: Cache poetry deps
        uses: tespkg/actions-cache@b7bf5fcc2f98a52ac6080eb0fd282c2f752074b1  # v1.8.0
        with:
          endpoint: ${{ vars.HETZNER_CACHE_REGION }}.${{ vars.HETZNER_CACHE_ENDPOINT }}
          bucket: ${{ vars.HETZNER_CACHE_BUCKET }}
          accessKey: ${{ secrets.HETZNER_CACHE_ACCESS_KEY }}
          secretKey: ${{ secrets.HETZNER_CACHE_SECRET_KEY }}
          use-fallback: false
          path: ~/.cache/pypoetry/virtualenvs
          key: v2-${{ runner.os }}-${{ runner.arch }}-python-deps-bookworm-${{ hashFiles('poetry.lock') }}

      - name: Install Python deps
        run: ./scripts/pysync

      - name: get benchmark durations
        id: get-benchmark-durations
        env:
          TEST_RESULT_CONNSTR: ${{ secrets.REGRESS_TEST_RESULT_CONNSTR_NEW }}
        run: |
          poetry run ./scripts/benchmark_durations.py "${TEST_RESULT_CONNSTR}" \
                                                      --days 10 \
                                                      --output /tmp/benchmark_durations.json
          echo "json=$(jq --compact-output '.' /tmp/benchmark_durations.json)" >> $GITHUB_OUTPUT

  benchmarks:
    # `!failure() && !cancelled()` is required because the workflow depends on the job that can be skipped: `deploy` in PRs
    if: github.ref_name == 'main' || (contains(github.event.pull_request.labels.*.name, 'run-benchmarks') && !failure() && !cancelled())
    needs: [ check-permissions, build-build-tools-image, get-benchmarks-durations, deploy ]
    permissions:
      id-token: write # aws-actions/configure-aws-credentials
      statuses: write
      contents: write
      pull-requests: write
    runs-on: [ self-hosted, unit-perf ]
    container:
      image: ${{ needs.build-build-tools-image.outputs.image }}-bookworm
      credentials:
        username: ${{ github.actor }}
        password: ${{ secrets.GITHUB_TOKEN }}
      # for changed limits, see comments on `options:` earlier in this file
      options: --init --shm-size=512mb --ulimit memlock=67108864:67108864
    strategy:
      fail-fast: false
      matrix:
        # the amount of groups (N) should be reflected in `extra_params: --splits N ...`
        pytest_split_group: [ 1, 2, 3, 4, 5 ]
        build_type: [ release ]
    steps:
      - name: Harden the runner (Audit all outbound calls)
        uses: step-security/harden-runner@4d991eb9b905ef189e4c376166672c3f2f230481 # v2.11.0
        with:
          egress-policy: audit

      - name: Checkout
        uses: actions/checkout@11bd71901bbe5b1630ceea73d27597364c9af683 # v4.2.2

      - name: Pytest benchmarks
        uses: ./.github/actions/run-python-test-set
        with:
          build_type: ${{ matrix.build_type }}
          test_selection: performance
          run_in_parallel: false
          save_perf_report: ${{ github.ref_name == 'main' }}
          extra_params: --splits 5 --group ${{ matrix.pytest_split_group }}
          benchmark_durations: ${{ needs.get-benchmarks-durations.outputs.json }}
          pg_version: v16
          aws-oidc-role-arn: ${{ vars.DEV_AWS_OIDC_ROLE_ARN }}
        env:
          VIP_VAP_ACCESS_TOKEN: "${{ secrets.VIP_VAP_ACCESS_TOKEN }}"
          PERF_TEST_RESULT_CONNSTR: "${{ secrets.PERF_TEST_RESULT_CONNSTR }}"
          TEST_RESULT_CONNSTR: "${{ secrets.REGRESS_TEST_RESULT_CONNSTR_NEW }}"
          PAGESERVER_VIRTUAL_FILE_IO_ENGINE: tokio-epoll-uring
          SYNC_BETWEEN_TESTS: true
      # XXX: no coverage data handling here, since benchmarks are run on release builds,
      # while coverage is currently collected for the debug ones

  report-benchmarks-results-to-slack:
    needs: [ benchmarks, create-test-report ]
    if: github.ref_name == 'main' && !cancelled() && contains(fromJSON('["success", "failure"]'), needs.benchmarks.result)
    runs-on: ubuntu-22.04

    steps:
    - name: Harden the runner (Audit all outbound calls)
      uses: step-security/harden-runner@4d991eb9b905ef189e4c376166672c3f2f230481 # v2.11.0
      with:
        egress-policy: audit

    - uses: slackapi/slack-github-action@485a9d42d3a73031f12ec201c457e2162c45d02d # v2.0.0
      with:
        method: chat.postMessage
        token: ${{ secrets.SLACK_BOT_TOKEN }}
        payload: |
          channel: "${{ vars.SLACK_ON_CALL_STORAGE_STAGING_STREAM }}"
          text: |
            Benchmarks on main: *${{ needs.benchmarks.result }}*
            - <${{ needs.create-test-report.outputs.report-url }}|Allure report>
            - <${{ github.event.head_commit.url }}|${{ github.sha }}>

  create-test-report:
    needs: [ check-permissions, build-and-test-locally, coverage-report, build-build-tools-image, benchmarks ]
    if: ${{ !cancelled() && contains(fromJSON('["skipped", "success"]'), needs.check-permissions.result) }}
    permissions:
      id-token: write # aws-actions/configure-aws-credentials
      statuses: write
      contents: write
      pull-requests: write
    outputs:
      report-url: ${{ steps.create-allure-report.outputs.report-url }}

    runs-on: [ self-hosted, small ]
    container:
      image: ${{ needs.build-build-tools-image.outputs.image }}-bookworm
      credentials:
        username: ${{ github.actor }}
        password: ${{ secrets.GITHUB_TOKEN }}
      options: --init

    steps:
      - name: Harden the runner (Audit all outbound calls)
        uses: step-security/harden-runner@4d991eb9b905ef189e4c376166672c3f2f230481 # v2.11.0
        with:
          egress-policy: audit

      - uses: actions/checkout@11bd71901bbe5b1630ceea73d27597364c9af683 # v4.2.2

      - name: Create Allure report
        if: ${{ !cancelled() }}
        id: create-allure-report
        uses: ./.github/actions/allure-report-generate
        with:
          store-test-results-into-db: true
          aws-oidc-role-arn: ${{ vars.DEV_AWS_OIDC_ROLE_ARN }}
        env:
          REGRESS_TEST_RESULT_CONNSTR_NEW: ${{ secrets.REGRESS_TEST_RESULT_CONNSTR_NEW }}

      - uses: actions/github-script@60a0d83039c74a4aee543508d2ffcb1c3799cdea # v7.0.1
        if: ${{ !cancelled() }}
        with:
          # Retry script for 5XX server errors: https://github.com/actions/github-script#retries
          retries: 5
          script: |
            const report = {
              reportUrl:     "${{ steps.create-allure-report.outputs.report-url }}",
              reportJsonUrl: "${{ steps.create-allure-report.outputs.report-json-url }}",
            }

            const coverage = {
              coverageUrl: "${{ needs.coverage-report.outputs.coverage-html }}",
              summaryJsonUrl: "${{ needs.coverage-report.outputs.coverage-json }}",
            }

            const script = require("./scripts/comment-test-report.js")
            await script({
              github,
              context,
              fetch,
              report,
              coverage,
            })

  coverage-report:
    if: ${{ !startsWith(github.ref_name, 'release') }}
    needs: [ check-permissions, build-build-tools-image, build-and-test-locally ]
    permissions:
      id-token: write # aws-actions/configure-aws-credentials
      statuses: write
      contents: write
    runs-on: [ self-hosted, small ]
    container:
      image: ${{ needs.build-build-tools-image.outputs.image }}-bookworm
      credentials:
        username: ${{ github.actor }}
        password: ${{ secrets.GITHUB_TOKEN }}
      options: --init
    strategy:
      fail-fast: false
      matrix:
        build_type: [ debug ]
    outputs:
        coverage-html: ${{ steps.upload-coverage-report-new.outputs.report-url }}
        coverage-json: ${{ steps.upload-coverage-report-new.outputs.summary-json }}
    steps:
      # Need `fetch-depth: 0` for differential coverage (to get diff between two commits)
      - name: Harden the runner (Audit all outbound calls)
        uses: step-security/harden-runner@4d991eb9b905ef189e4c376166672c3f2f230481 # v2.11.0
        with:
          egress-policy: audit

      - uses: actions/checkout@11bd71901bbe5b1630ceea73d27597364c9af683 # v4.2.2
        with:
          submodules: true
          fetch-depth: 0

      - name: Get Neon artifact
        uses: ./.github/actions/download
        with:
          name: neon-${{ runner.os }}-${{ runner.arch }}-${{ matrix.build_type }}-artifact
          path: /tmp/neon
          aws-oidc-role-arn: ${{ vars.DEV_AWS_OIDC_ROLE_ARN }}

      - name: Get coverage artifact
        uses: ./.github/actions/download
        with:
          name: coverage-data-artifact
          path: /tmp/coverage
          aws-oidc-role-arn: ${{ vars.DEV_AWS_OIDC_ROLE_ARN }}

      - name: Merge coverage data
        run: scripts/coverage "--profraw-prefix=$GITHUB_JOB" --dir=/tmp/coverage merge

      - name: Build coverage report
        env:
          COMMIT_URL: ${{ github.server_url }}/${{ github.repository }}/commit/${{ github.event.pull_request.head.sha || github.sha }}
        run: |
          scripts/coverage --dir=/tmp/coverage \
            report \
            --input-objects=/tmp/coverage/binaries.list \
            --commit-url=${COMMIT_URL} \
            --format=github

          scripts/coverage --dir=/tmp/coverage \
            report \
            --input-objects=/tmp/coverage/binaries.list \
            --format=lcov

      - name: Build coverage report NEW
        id: upload-coverage-report-new
        env:
          BUCKET: neon-github-public-dev
          # A differential coverage report is available only for PRs.
          # (i.e. for pushes into main/release branches we have a regular coverage report)
          COMMIT_SHA: ${{ github.event.pull_request.head.sha || github.sha }}
          BASE_SHA: ${{ github.event.pull_request.base.sha || github.sha }}
        run: |
          CURRENT="${COMMIT_SHA}"
          BASELINE="$(git merge-base $BASE_SHA $CURRENT)"

          cp /tmp/coverage/report/lcov.info ./${CURRENT}.info

          GENHTML_ARGS="--ignore-errors path,unmapped,empty --synthesize-missing --demangle-cpp rustfilt --output-directory lcov-html ${CURRENT}.info"

          # Use differential coverage if the baseline coverage exists.
          # It can be missing if the coverage repoer wasn't uploaded yet or tests has failed on BASELINE commit.
          if aws s3 cp --only-show-errors s3://${BUCKET}/code-coverage/${BASELINE}/lcov.info ./${BASELINE}.info; then
            git diff ${BASELINE} ${CURRENT} -- '*.rs' > baseline-current.diff

            GENHTML_ARGS="--baseline-file ${BASELINE}.info --diff-file baseline-current.diff ${GENHTML_ARGS}"
          fi

          genhtml ${GENHTML_ARGS}

          aws s3 cp --only-show-errors --recursive ./lcov-html/ s3://${BUCKET}/code-coverage/${COMMIT_SHA}/lcov

          REPORT_URL=https://${BUCKET}.s3.amazonaws.com/code-coverage/${COMMIT_SHA}/lcov/index.html
          echo "report-url=${REPORT_URL}" >> $GITHUB_OUTPUT

          REPORT_URL=https://${BUCKET}.s3.amazonaws.com/code-coverage/${COMMIT_SHA}/lcov/summary.json
          echo "summary-json=${REPORT_URL}" >> $GITHUB_OUTPUT

      - uses: actions/github-script@60a0d83039c74a4aee543508d2ffcb1c3799cdea # v7.0.1
        env:
          REPORT_URL_NEW: ${{ steps.upload-coverage-report-new.outputs.report-url }}
          COMMIT_SHA: ${{ github.event.pull_request.head.sha || github.sha }}
        with:
          # Retry script for 5XX server errors: https://github.com/actions/github-script#retries
          retries: 5
          script: |
            const { REPORT_URL_NEW, COMMIT_SHA } = process.env

            await github.rest.repos.createCommitStatus({
              owner: context.repo.owner,
              repo: context.repo.repo,
              sha: `${COMMIT_SHA}`,
              state: 'success',
              target_url: `${REPORT_URL_NEW}`,
              context: 'Code coverage report NEW',
            })

  trigger-e2e-tests:
    # !failure() && !cancelled() because it depends on jobs that can get skipped
    if: >-
      ${{
        (
          (
            needs.meta.outputs.run-kind == 'pr'
            && (
              !github.event.pull_request.draft
              || contains(github.event.pull_request.labels.*.name, 'run-e2e-tests-in-draft')
            )
          )
          || contains(fromJSON('["push-main", "storage-rc-pr", "proxy-rc-pr", "compute-rc-pr"]'), needs.meta.outputs.run-kind)
        )
        && !failure() && !cancelled()
      }}
    needs: [ check-permissions, push-neon-image-dev, push-compute-image-dev, meta ]
    uses: ./.github/workflows/trigger-e2e-tests.yml
    with:
      github-event-name: ${{ github.event_name }}
      github-event-json: ${{ toJSON(github.event) }}
    secrets: inherit

  neon-image-arch:
    needs: [ check-permissions, build-build-tools-image, meta ]
    if: ${{ contains(fromJSON('["push-main", "pr", "storage-rc-pr", "proxy-rc-pr"]'), needs.meta.outputs.run-kind) }}
    strategy:
      matrix:
        arch: [ x64, arm64 ]

    runs-on: ${{ fromJSON(format('["self-hosted", "{0}"]', matrix.arch == 'arm64' && 'large-arm64' || 'large')) }}

    permissions:
      packages: write

    steps:
      - name: Harden the runner (Audit all outbound calls)
        uses: step-security/harden-runner@4d991eb9b905ef189e4c376166672c3f2f230481 # v2.11.0
        with:
          egress-policy: audit

      - uses: actions/checkout@11bd71901bbe5b1630ceea73d27597364c9af683 # v4.2.2
        with:
          submodules: true
          ref: ${{ needs.meta.outputs.sha }}

      - uses: neondatabase/dev-actions/set-docker-config-dir@6094485bf440001c94a94a3f9e221e81ff6b6193
      - uses: docker/setup-buildx-action@b5ca514318bd6ebac0fb2aedd5d36ec1b5c232a2 # v3.10.0
        with:
          cache-binary: false

      - uses: docker/login-action@74a5d142397b4f367a81961eba4e8cd7edddf772 # v3.4.0
        with:
          username: ${{ secrets.NEON_DOCKERHUB_USERNAME }}
          password: ${{ secrets.NEON_DOCKERHUB_PASSWORD }}

      - uses: docker/login-action@74a5d142397b4f367a81961eba4e8cd7edddf772 # v3.4.0
        with:
          registry: ghcr.io
          username: ${{ github.actor }}
          password: ${{ secrets.GITHUB_TOKEN }}

      - uses: docker/login-action@74a5d142397b4f367a81961eba4e8cd7edddf772 # v3.4.0
        with:
          registry: cache.neon.build
          username: ${{ secrets.NEON_CI_DOCKERCACHE_USERNAME }}
          password: ${{ secrets.NEON_CI_DOCKERCACHE_PASSWORD }}

      - uses: docker/build-push-action@471d1dc4e07e5cdedd4c2171150001c434f0b7a4 # v6.15.0
        with:
          context: .
          # ARM-specific flags are recommended for Graviton ≥ 2, these flags are also supported by Ampere Altra (Azure)
          # https://github.com/aws/aws-graviton-getting-started/blob/57dc813626d0266f1cc12ef83474745bb1f31fb4/rust.md
          build-args: |
            ADDITIONAL_RUSTFLAGS=${{ matrix.arch == 'arm64' && '-Ctarget-feature=+lse -Ctarget-cpu=neoverse-n1' || '' }}
            GIT_VERSION=${{ github.event.pull_request.head.sha || github.sha }}
            BUILD_TAG=${{ needs.meta.outputs.release-tag || needs.meta.outputs.build-tag }}
            TAG=${{ needs.build-build-tools-image.outputs.image-tag }}-bookworm
            DEBIAN_VERSION=bookworm
          provenance: false
          push: true
          pull: true
          file: Dockerfile
          cache-from: type=registry,ref=cache.neon.build/neon:cache-bookworm-${{ matrix.arch }}
          cache-to: ${{ github.ref_name == 'main' && format('type=registry,ref=cache.neon.build/neon:cache-{0}-{1},mode=max', 'bookworm', matrix.arch) || '' }}
          tags: |
            ghcr.io/neondatabase/neon:${{ needs.meta.outputs.build-tag }}-bookworm-${{ matrix.arch }}

  neon-image:
    needs: [ neon-image-arch, meta ]
    if: ${{ contains(fromJSON('["push-main", "pr", "storage-rc-pr", "proxy-rc-pr"]'), needs.meta.outputs.run-kind) }}
    runs-on: ubuntu-22.04
    permissions:
      id-token: write # aws-actions/configure-aws-credentials
      statuses: write
      contents: read
      packages: write

    steps:
      - name: Harden the runner (Audit all outbound calls)
        uses: step-security/harden-runner@4d991eb9b905ef189e4c376166672c3f2f230481 # v2.11.0
        with:
          egress-policy: audit

      - uses: docker/login-action@74a5d142397b4f367a81961eba4e8cd7edddf772 # v3.4.0
        with:
          registry: ghcr.io
          username: ${{ github.actor }}
          password: ${{ secrets.GITHUB_TOKEN }}

      - name: Create multi-arch image
        run: |
          docker buildx imagetools create -t ghcr.io/neondatabase/neon:${{ needs.meta.outputs.build-tag }} \
                                          -t ghcr.io/neondatabase/neon:${{ needs.meta.outputs.build-tag }}-bookworm \
                                             ghcr.io/neondatabase/neon:${{ needs.meta.outputs.build-tag }}-bookworm-x64 \
                                             ghcr.io/neondatabase/neon:${{ needs.meta.outputs.build-tag }}-bookworm-arm64

  compute-node-image-arch:
    needs: [ check-permissions, build-build-tools-image, meta ]
    if: ${{ contains(fromJSON('["push-main", "pr", "compute-rc-pr"]'), needs.meta.outputs.run-kind) }}
    permissions:
      id-token: write # aws-actions/configure-aws-credentials
      statuses: write
      contents: read
      packages: write
    strategy:
      fail-fast: false
      matrix:
        version:
          # Much data was already generated on old PG versions with bullseye's
          # libraries, the locales of which can cause data incompatibilities.
          # However, new PG versions should be build on newer images,
          # as that reduces the support burden of old and ancient distros.
          - pg: v14
            debian: bullseye
          - pg: v15
            debian: bullseye
          - pg: v16
            debian: bullseye
          - pg: v17
            debian: bookworm
        arch: [ x64, arm64 ]

    runs-on: ${{ fromJSON(format('["self-hosted", "{0}"]', matrix.arch == 'arm64' && 'large-arm64' || 'large')) }}

    steps:
      - name: Harden the runner (Audit all outbound calls)
        uses: step-security/harden-runner@4d991eb9b905ef189e4c376166672c3f2f230481 # v2.11.0
        with:
          egress-policy: audit

      - uses: actions/checkout@11bd71901bbe5b1630ceea73d27597364c9af683 # v4.2.2
        with:
          submodules: true
          ref: ${{ needs.meta.outputs.sha }}

      - uses: neondatabase/dev-actions/set-docker-config-dir@6094485bf440001c94a94a3f9e221e81ff6b6193
      - uses: docker/setup-buildx-action@b5ca514318bd6ebac0fb2aedd5d36ec1b5c232a2 # v3.10.0
        with:
          cache-binary: false
          # Disable parallelism for docker buildkit.
          # As we already build everything with `make -j$(nproc)`, running it in additional level of parallelisam blows up the Runner.
          buildkitd-config-inline: |
            [worker.oci]
              max-parallelism = 1

      - uses: docker/login-action@74a5d142397b4f367a81961eba4e8cd7edddf772 # v3.4.0
        with:
          username: ${{ secrets.NEON_DOCKERHUB_USERNAME }}
          password: ${{ secrets.NEON_DOCKERHUB_PASSWORD }}

      - uses: docker/login-action@74a5d142397b4f367a81961eba4e8cd7edddf772 # v3.4.0
        with:
          registry: ghcr.io
          username: ${{ github.actor }}
          password: ${{ secrets.GITHUB_TOKEN }}

      - uses: docker/login-action@74a5d142397b4f367a81961eba4e8cd7edddf772 # v3.4.0
        with:
          registry: cache.neon.build
          username: ${{ secrets.NEON_CI_DOCKERCACHE_USERNAME }}
          password: ${{ secrets.NEON_CI_DOCKERCACHE_PASSWORD }}

      - name: Build compute-node image
        uses: docker/build-push-action@471d1dc4e07e5cdedd4c2171150001c434f0b7a4 # v6.15.0
        with:
          context: .
          build-args: |
            GIT_VERSION=${{ github.event.pull_request.head.sha || github.sha }}
            PG_VERSION=${{ matrix.version.pg }}
            BUILD_TAG=${{ needs.meta.outputs.release-tag || needs.meta.outputs.build-tag }}
            TAG=${{ needs.build-build-tools-image.outputs.image-tag }}-${{ matrix.version.debian }}
            DEBIAN_VERSION=${{ matrix.version.debian }}
          provenance: false
          push: true
          pull: true
          file: compute/compute-node.Dockerfile
          cache-from: type=registry,ref=cache.neon.build/compute-node-${{ matrix.version.pg }}:cache-${{ matrix.version.debian }}-${{ matrix.arch }}
          cache-to: ${{ github.ref_name == 'main' && format('type=registry,ref=cache.neon.build/compute-node-{0}:cache-{1}-{2},mode=max', matrix.version.pg, matrix.version.debian, matrix.arch) || '' }}
          tags: |
            ghcr.io/neondatabase/compute-node-${{ matrix.version.pg }}:${{ needs.meta.outputs.build-tag }}-${{ matrix.version.debian }}-${{ matrix.arch }}

      - name: Build neon extensions test image
        if: matrix.version.pg >= 'v16'
        uses: docker/build-push-action@471d1dc4e07e5cdedd4c2171150001c434f0b7a4 # v6.15.0
        with:
          context: .
          build-args: |
            GIT_VERSION=${{ github.event.pull_request.head.sha || github.sha }}
            PG_VERSION=${{ matrix.version.pg }}
            BUILD_TAG=${{ needs.meta.outputs.release-tag || needs.meta.outputs.build-tag }}
            TAG=${{ needs.build-build-tools-image.outputs.image-tag }}-${{ matrix.version.debian }}
            DEBIAN_VERSION=${{ matrix.version.debian }}
          provenance: false
          push: true
          pull: true
          file: compute/compute-node.Dockerfile
          target: extension-tests
          cache-from: type=registry,ref=cache.neon.build/compute-node-${{ matrix.version.pg }}:cache-${{ matrix.version.debian }}-${{ matrix.arch }}
          tags: |
            ghcr.io/neondatabase/neon-test-extensions-${{ matrix.version.pg }}:${{needs.meta.outputs.build-tag}}-${{ matrix.version.debian }}-${{ matrix.arch }}

  compute-node-image:
    needs: [ compute-node-image-arch, meta ]
    if: ${{ contains(fromJSON('["push-main", "pr", "compute-rc-pr"]'), needs.meta.outputs.run-kind) }}
    permissions:
      id-token: write # aws-actions/configure-aws-credentials
      statuses: write
      contents: read
      packages: write
    runs-on: ubuntu-22.04

    strategy:
      matrix:
        version:
          # see the comment for `compute-node-image-arch` job
          - pg: v14
            debian: bullseye
          - pg: v15
            debian: bullseye
          - pg: v16
            debian: bullseye
          - pg: v17
            debian: bookworm

    steps:
      - name: Harden the runner (Audit all outbound calls)
        uses: step-security/harden-runner@4d991eb9b905ef189e4c376166672c3f2f230481 # v2.11.0
        with:
          egress-policy: audit

      - uses: docker/login-action@74a5d142397b4f367a81961eba4e8cd7edddf772 # v3.4.0
        with:
          registry: ghcr.io
          username: ${{ github.actor }}
          password: ${{ secrets.GITHUB_TOKEN }}

      - name: Create multi-arch compute-node image
        run: |
          docker buildx imagetools create -t ghcr.io/neondatabase/compute-node-${{ matrix.version.pg }}:${{ needs.meta.outputs.build-tag }} \
                                          -t ghcr.io/neondatabase/compute-node-${{ matrix.version.pg }}:${{ needs.meta.outputs.build-tag }}-${{ matrix.version.debian }} \
                                             ghcr.io/neondatabase/compute-node-${{ matrix.version.pg }}:${{ needs.meta.outputs.build-tag }}-${{ matrix.version.debian }}-x64 \
                                             ghcr.io/neondatabase/compute-node-${{ matrix.version.pg }}:${{ needs.meta.outputs.build-tag }}-${{ matrix.version.debian }}-arm64

      - name: Create multi-arch neon-test-extensions image
        if: matrix.version.pg >= 'v16'
        run: |
          docker buildx imagetools create -t ghcr.io/neondatabase/neon-test-extensions-${{ matrix.version.pg }}:${{ needs.meta.outputs.build-tag }} \
                                          -t ghcr.io/neondatabase/neon-test-extensions-${{ matrix.version.pg }}:${{ needs.meta.outputs.build-tag }}-${{ matrix.version.debian }} \
                                             ghcr.io/neondatabase/neon-test-extensions-${{ matrix.version.pg }}:${{ needs.meta.outputs.build-tag }}-${{ matrix.version.debian }}-x64 \
                                             ghcr.io/neondatabase/neon-test-extensions-${{ matrix.version.pg }}:${{ needs.meta.outputs.build-tag }}-${{ matrix.version.debian }}-arm64

  vm-compute-node-image-arch:
    needs: [ check-permissions, meta, compute-node-image ]
    if: ${{ contains(fromJSON('["push-main", "pr", "compute-rc-pr"]'), needs.meta.outputs.run-kind) }}
    runs-on: ${{ fromJSON(format('["self-hosted", "{0}"]', matrix.arch == 'arm64' && 'large-arm64' || 'large')) }}
    permissions:
      contents: read
      packages: write
    strategy:
      fail-fast: false
      matrix:
        arch: [ amd64, arm64 ]
        version:
          - pg: v14
            debian: bullseye
          - pg: v15
            debian: bullseye
          - pg: v16
            debian: bullseye
          - pg: v17
            debian: bookworm
    env:
      VM_BUILDER_VERSION: v0.46.0

    steps:
      - name: Harden the runner (Audit all outbound calls)
        uses: step-security/harden-runner@4d991eb9b905ef189e4c376166672c3f2f230481 # v2.11.0
        with:
          egress-policy: audit

      - uses: actions/checkout@11bd71901bbe5b1630ceea73d27597364c9af683 # v4.2.2

      - name: Downloading vm-builder
        run: |
          curl -fL https://github.com/neondatabase/autoscaling/releases/download/$VM_BUILDER_VERSION/vm-builder-${{ matrix.arch }} -o vm-builder
          chmod +x vm-builder

      - uses: neondatabase/dev-actions/set-docker-config-dir@6094485bf440001c94a94a3f9e221e81ff6b6193
      - uses: docker/login-action@74a5d142397b4f367a81961eba4e8cd7edddf772 # v3.4.0
        with:
          registry: ghcr.io
          username: ${{ github.actor }}
          password: ${{ secrets.GITHUB_TOKEN }}

      # Note: we need a separate pull step here because otherwise vm-builder will try to pull, and
      # it won't have the proper authentication (written at v0.6.0)
      - name: Pulling compute-node image
        run: |
          docker pull ghcr.io/neondatabase/compute-node-${{ matrix.version.pg }}:${{ needs.meta.outputs.build-tag }}

      - name: Build vm image
        run: |
          ./vm-builder \
            -size=2G \
            -spec=compute/vm-image-spec-${{ matrix.version.debian }}.yaml \
            -src=ghcr.io/neondatabase/compute-node-${{ matrix.version.pg }}:${{ needs.meta.outputs.build-tag }} \
            -dst=ghcr.io/neondatabase/vm-compute-node-${{ matrix.version.pg }}:${{ needs.meta.outputs.build-tag }}-${{ matrix.arch }} \
            -target-arch=linux/${{ matrix.arch }}

      - name: Pushing vm-compute-node image
        run: |
          docker push ghcr.io/neondatabase/vm-compute-node-${{ matrix.version.pg }}:${{ needs.meta.outputs.build-tag }}-${{ matrix.arch }}

  vm-compute-node-image:
    needs: [ vm-compute-node-image-arch, meta ]
    if: ${{ contains(fromJSON('["push-main", "pr", "compute-rc-pr"]'), needs.meta.outputs.run-kind) }}
    permissions:
      packages: write
    runs-on: ubuntu-22.04
    strategy:
      matrix:
        version:
          # see the comment for `compute-node-image-arch` job
          - pg: v14
          - pg: v15
          - pg: v16
          - pg: v17
    steps:
      - name: Harden the runner (Audit all outbound calls)
        uses: step-security/harden-runner@4d991eb9b905ef189e4c376166672c3f2f230481 # v2.11.0
        with:
          egress-policy: audit

      - uses: docker/login-action@74a5d142397b4f367a81961eba4e8cd7edddf772 # v3.4.0
        with:
          registry: ghcr.io
          username: ${{ github.actor }}
          password: ${{ secrets.GITHUB_TOKEN }}

      - name: Create multi-arch compute-node image
        run: |
          docker buildx imagetools create -t ghcr.io/neondatabase/vm-compute-node-${{ matrix.version.pg }}:${{ needs.meta.outputs.build-tag }} \
                                             ghcr.io/neondatabase/vm-compute-node-${{ matrix.version.pg }}:${{ needs.meta.outputs.build-tag }}-amd64 \
                                             ghcr.io/neondatabase/vm-compute-node-${{ matrix.version.pg }}:${{ needs.meta.outputs.build-tag }}-arm64


  test-images:
    needs: [ check-permissions, meta, neon-image, compute-node-image ]
    # Depends on jobs that can get skipped
    if: >-
      ${{
        !failure()
        && !cancelled()
        && contains(fromJSON('["push-main", "pr", "storage-rc-pr", "proxy-rc-pr", "compute-rc-pr"]'), needs.meta.outputs.run-kind)
      }}
    strategy:
      fail-fast: false
      matrix:
        arch: [ x64, arm64 ]
        pg_version: [v16, v17]

    permissions:
      packages: read

    runs-on: ${{ fromJSON(format('["self-hosted", "{0}"]', matrix.arch == 'arm64' && 'small-arm64' || 'small')) }}

    steps:
      - name: Harden the runner (Audit all outbound calls)
        uses: step-security/harden-runner@4d991eb9b905ef189e4c376166672c3f2f230481 # v2.11.0
        with:
          egress-policy: audit

      - uses: actions/checkout@11bd71901bbe5b1630ceea73d27597364c9af683 # v4.2.2

      - uses: neondatabase/dev-actions/set-docker-config-dir@6094485bf440001c94a94a3f9e221e81ff6b6193

      - uses: docker/login-action@74a5d142397b4f367a81961eba4e8cd7edddf772 # v3.4.0
        with:
          username: ${{ secrets.NEON_DOCKERHUB_USERNAME }}
          password: ${{ secrets.NEON_DOCKERHUB_PASSWORD }}

      - uses: docker/login-action@74a5d142397b4f367a81961eba4e8cd7edddf772 # v3.4.0
        with:
          registry: ghcr.io
          username: ${{ github.actor }}
          password: ${{ secrets.GITHUB_TOKEN }}

      # `ghcr.io/neondatabase/neon` contains multiple binaries, all of them use the same input for the version into the same version formatting library.
      # Pick pageserver as currently the only binary with extra "version" features printed in the string to verify.
      # Regular pageserver version string looks like
      #   Neon page server git-env:32d14403bd6ab4f4520a94cbfd81a6acef7a526c failpoints: true, features: []
      # Bad versions might loop like:
      #   Neon page server git-env:local failpoints: true, features: ["testing"]
      # Ensure that we don't have bad versions.
      - name: Verify image versions
        shell: bash # ensure no set -e for better error messages
        if: ${{ contains(fromJSON('["push-main", "pr", "storage-rc-pr", "proxy-rc-pr"]'), needs.meta.outputs.run-kind) }}
        run: |
          pageserver_version=$(docker run --rm ghcr.io/neondatabase/neon:${{ needs.meta.outputs.build-tag }} "/bin/sh" "-c" "/usr/local/bin/pageserver --version")

          echo "Pageserver version string: $pageserver_version"

          if ! echo "$pageserver_version" | grep -qv 'git-env:local' ; then
            echo "Pageserver version should not be the default Dockerfile one"
            exit 1
          fi

          if ! echo "$pageserver_version" | grep -qv '"testing"' ; then
            echo "Pageserver version should have no testing feature enabled"
            exit 1
          fi

      - name: Verify docker-compose example and test extensions
<<<<<<< HEAD
        timeout-minutes: 40
=======
        timeout-minutes: 60
>>>>>>> 8ff25dca
        env:
          TAG: >-
            ${{
              needs.meta.outputs.run-kind == 'compute-rc-pr'
              && needs.meta.outputs.previous-storage-release
              || needs.meta.outputs.build-tag
            }}
          COMPUTE_TAG: >-
            ${{
              contains(fromJSON('["storage-rc-pr", "proxy-rc-pr"]'), needs.meta.outputs.run-kind)
              && needs.meta.outputs.previous-compute-release
              || needs.meta.outputs.build-tag
            }}
          TEST_EXTENSIONS_TAG: >-
            ${{
              contains(fromJSON('["storage-rc-pr", "proxy-rc-pr"]'), needs.meta.outputs.run-kind)
              && needs.meta.outputs.previous-compute-release
              || needs.meta.outputs.build-tag
            }}
          TEST_VERSION_ONLY: ${{ matrix.pg_version }}
        run: ./docker-compose/docker_compose_test.sh

      - name: Print logs and clean up docker-compose test
        if: always()
        run: |
          docker compose --profile test-extensions -f ./docker-compose/docker-compose.yml logs || true
          docker compose --profile test-extensions -f ./docker-compose/docker-compose.yml down

      - name: Test extension upgrade
        timeout-minutes: 20
        if: ${{ contains(fromJSON('["pr", "compute-rc-pr"]'), needs.meta.outputs.run-kind) }}
        env:
          TAG: >-
            ${{
              false
              || needs.meta.outputs.run-kind == 'pr' && needs.meta.outputs.build-tag
              || needs.meta.outputs.run-kind == 'compute-rc-pr' && needs.meta.outputs.previous-storage-release
            }}
          TEST_EXTENSIONS_TAG: ${{ needs.meta.outputs.previous-compute-release }}
          NEW_COMPUTE_TAG: ${{ needs.meta.outputs.build-tag }}
          OLD_COMPUTE_TAG: ${{ needs.meta.outputs.previous-compute-release }}
        run: ./docker-compose/test_extensions_upgrade.sh

      - name: Print logs and clean up
        if: always()
        run: |
          docker compose --profile test-extensions -f ./docker-compose/docker-compose.yml logs || true
          docker compose --profile test-extensions -f ./docker-compose/docker-compose.yml down

  generate-image-maps:
    needs: [ meta ]
    runs-on: ubuntu-22.04
    outputs:
      neon-dev: ${{ steps.generate.outputs.neon-dev }}
      neon-prod: ${{ steps.generate.outputs.neon-prod }}
      compute-dev: ${{ steps.generate.outputs.compute-dev }}
      compute-prod: ${{ steps.generate.outputs.compute-prod }}
    steps:
      - name: Harden the runner (Audit all outbound calls)
        uses: step-security/harden-runner@4d991eb9b905ef189e4c376166672c3f2f230481 # v2.11.0
        with:
          egress-policy: audit

      - uses: actions/checkout@11bd71901bbe5b1630ceea73d27597364c9af683 # v4.2.2
        with:
          sparse-checkout: .github/scripts/generate_image_maps.py
          sparse-checkout-cone-mode: false

      - name: Generate Image Maps
        id: generate
        run: python3 .github/scripts/generate_image_maps.py
        env:
          SOURCE_TAG: >-
            ${{
              contains(fromJSON('["storage-release", "compute-release", "proxy-release"]'), needs.meta.outputs.run-kind)
              && needs.meta.outputs.release-pr-run-id
              || needs.meta.outputs.build-tag
            }}
          TARGET_TAG: ${{ needs.meta.outputs.build-tag }}
          BRANCH: "${{ github.ref_name }}"
          DEV_ACR: "${{ vars.AZURE_DEV_REGISTRY_NAME }}"
          PROD_ACR: "${{ vars.AZURE_PROD_REGISTRY_NAME }}"
          DEV_AWS: "${{ vars.NEON_DEV_AWS_ACCOUNT_ID }}"
          PROD_AWS: "${{ vars.NEON_PROD_AWS_ACCOUNT_ID }}"
          AWS_REGION: "${{ vars.AWS_ECR_REGION }}"

  push-neon-image-dev:
    needs: [ meta, generate-image-maps, neon-image ]
    if: ${{ !failure() && !cancelled() && contains(fromJSON('["push-main", "pr", "storage-release", "storage-rc-pr", "proxy-release", "proxy-rc-pr"]'), needs.meta.outputs.run-kind) }}
    uses: ./.github/workflows/_push-to-container-registry.yml
    permissions:
      id-token: write  # Required for aws/azure login
      packages: write  # required for pushing to GHCR
    with:
      image-map: '${{ needs.generate-image-maps.outputs.neon-dev }}'
      aws-region: ${{ vars.AWS_ECR_REGION }}
      aws-account-id: "${{ vars.NEON_DEV_AWS_ACCOUNT_ID }}"
      aws-role-to-assume: "gha-oidc-neon-admin"
      azure-client-id: ${{ vars.AZURE_DEV_CLIENT_ID }}
      azure-subscription-id: ${{ vars.AZURE_DEV_SUBSCRIPTION_ID }}
      azure-tenant-id: ${{ vars.AZURE_TENANT_ID }}
      acr-registry-name: ${{ vars.AZURE_DEV_REGISTRY_NAME }}
    secrets: inherit

  push-compute-image-dev:
    needs: [ meta, generate-image-maps, vm-compute-node-image ]
    if: ${{ !failure() && !cancelled() && contains(fromJSON('["push-main", "pr", "compute-release", "compute-rc-pr"]'), needs.meta.outputs.run-kind) }}
    uses: ./.github/workflows/_push-to-container-registry.yml
    permissions:
      id-token: write  # Required for aws/azure login
      packages: write  # required for pushing to GHCR
    with:
      image-map: '${{ needs.generate-image-maps.outputs.compute-dev }}'
      aws-region: ${{ vars.AWS_ECR_REGION }}
      aws-account-id: "${{ vars.NEON_DEV_AWS_ACCOUNT_ID }}"
      aws-role-to-assume: "gha-oidc-neon-admin"
      azure-client-id: ${{ vars.AZURE_DEV_CLIENT_ID }}
      azure-subscription-id: ${{ vars.AZURE_DEV_SUBSCRIPTION_ID }}
      azure-tenant-id: ${{ vars.AZURE_TENANT_ID }}
      acr-registry-name: ${{ vars.AZURE_DEV_REGISTRY_NAME }}
    secrets: inherit

  push-neon-image-prod:
    needs: [ meta, generate-image-maps, neon-image, test-images ]
    # Depends on jobs that can get skipped
    if: ${{ !failure() && !cancelled() && contains(fromJSON('["storage-release", "proxy-release"]'), needs.meta.outputs.run-kind) }}
    uses: ./.github/workflows/_push-to-container-registry.yml
    permissions:
      id-token: write  # Required for aws/azure login
      packages: write  # required for pushing to GHCR
    with:
      image-map: '${{ needs.generate-image-maps.outputs.neon-prod }}'
      aws-region: ${{ vars.AWS_ECR_REGION }}
      aws-account-id: "${{ vars.NEON_PROD_AWS_ACCOUNT_ID }}"
      aws-role-to-assume: "gha-oidc-neon-admin"
      azure-client-id: ${{ vars.AZURE_PROD_CLIENT_ID }}
      azure-subscription-id: ${{ vars.AZURE_PROD_SUBSCRIPTION_ID }}
      azure-tenant-id: ${{ vars.AZURE_TENANT_ID }}
      acr-registry-name: ${{ vars.AZURE_PROD_REGISTRY_NAME }}
    secrets: inherit

  push-compute-image-prod:
    needs: [ meta, generate-image-maps, vm-compute-node-image, test-images ]
    # Depends on jobs that can get skipped
    if: ${{ !failure() && !cancelled() && needs.meta.outputs.run-kind == 'compute-release' }}
    uses: ./.github/workflows/_push-to-container-registry.yml
    permissions:
      id-token: write  # Required for aws/azure login
      packages: write  # required for pushing to GHCR
    with:
      image-map: '${{ needs.generate-image-maps.outputs.compute-prod }}'
      aws-region: ${{ vars.AWS_ECR_REGION }}
      aws-account-id: "${{ vars.NEON_PROD_AWS_ACCOUNT_ID }}"
      aws-role-to-assume: "gha-oidc-neon-admin"
      azure-client-id: ${{ vars.AZURE_PROD_CLIENT_ID }}
      azure-subscription-id: ${{ vars.AZURE_PROD_SUBSCRIPTION_ID }}
      azure-tenant-id: ${{ vars.AZURE_TENANT_ID }}
      acr-registry-name: ${{ vars.AZURE_PROD_REGISTRY_NAME }}
    secrets: inherit

  push-neon-test-extensions-image-dockerhub:
    if: ${{ contains(fromJSON('["push-main", "pr", "compute-rc-pr"]'), needs.meta.outputs.run-kind) }}
    needs: [ meta, compute-node-image ]
    uses: ./.github/workflows/_push-to-container-registry.yml
    permissions:
      packages: write
      id-token: write
    with:
      image-map: |
        {
          "ghcr.io/neondatabase/neon-test-extensions-v16:${{ needs.meta.outputs.build-tag }}": [
            "docker.io/neondatabase/neon-test-extensions-v16:${{ needs.meta.outputs.build-tag }}"
          ],
          "ghcr.io/neondatabase/neon-test-extensions-v17:${{ needs.meta.outputs.build-tag }}": [
            "docker.io/neondatabase/neon-test-extensions-v17:${{ needs.meta.outputs.build-tag }}"
          ]
        }
    secrets: inherit

  add-latest-tag-to-neon-test-extensions-image:
    if: ${{ needs.meta.outputs.run-kind == 'push-main' }}
    needs: [ meta, compute-node-image ]
    uses: ./.github/workflows/_push-to-container-registry.yml
    permissions:
      packages: write
      id-token: write
    with:
      image-map: |
        {
          "ghcr.io/neondatabase/neon-test-extensions-v16:${{ needs.meta.outputs.build-tag }}": [
            "docker.io/neondatabase/neon-test-extensions-v16:latest",
            "ghcr.io/neondatabase/neon-test-extensions-v16:latest"
          ],
          "ghcr.io/neondatabase/neon-test-extensions-v17:${{ needs.meta.outputs.build-tag }}": [
            "docker.io/neondatabase/neon-test-extensions-v17:latest",
            "ghcr.io/neondatabase/neon-test-extensions-v17:latest"
          ]
        }
    secrets: inherit

  add-release-tag-to-neon-test-extensions-image:
    if: ${{ needs.meta.outputs.run-kind == 'compute-release' }}
    needs: [ meta ]
    uses: ./.github/workflows/_push-to-container-registry.yml
    permissions:
      packages: write
      id-token: write
    with:
      image-map: |
        {
          "ghcr.io/neondatabase/neon-test-extensions-v16:${{ needs.meta.outputs.release-pr-run-id }}": [
            "docker.io/neondatabase/neon-test-extensions-v16:${{ needs.meta.outputs.build-tag }}",
            "ghcr.io/neondatabase/neon-test-extensions-v16:${{ needs.meta.outputs.build-tag }}"
          ],
          "ghcr.io/neondatabase/neon-test-extensions-v17:${{ needs.meta.outputs.release-pr-run-id }}": [
            "docker.io/neondatabase/neon-test-extensions-v17:${{ needs.meta.outputs.build-tag }}",
            "ghcr.io/neondatabase/neon-test-extensions-v17:${{ needs.meta.outputs.build-tag }}"
          ]
        }
    secrets: inherit

  trigger-custom-extensions-build-and-wait:
    needs: [ check-permissions, meta ]
    if: ${{ contains(fromJSON('["push-main", "pr", "compute-release", "compute-rc-pr"]'), needs.meta.outputs.run-kind) }}
    runs-on: ubuntu-22.04
    permissions:
      id-token: write # aws-actions/configure-aws-credentials
      statuses: write
      contents: write
      pull-requests: write
    steps:
      - name: Harden the runner (Audit all outbound calls)
        uses: step-security/harden-runner@4d991eb9b905ef189e4c376166672c3f2f230481 # v2.11.0
        with:
          egress-policy: audit

      - name: Set PR's status to pending and request a remote CI test
        run: |
          COMMIT_SHA=${{ github.event.pull_request.head.sha || github.sha }}
          REMOTE_REPO="${{ github.repository_owner }}/build-custom-extensions"

          curl -f -X POST \
          https://api.github.com/repos/${{ github.repository }}/statuses/$COMMIT_SHA \
          -H "Accept: application/vnd.github.v3+json" \
          --user "${{ secrets.CI_ACCESS_TOKEN }}" \
          --data \
            "{
              \"state\": \"pending\",
              \"context\": \"build-and-upload-extensions\",
              \"description\": \"[$REMOTE_REPO] Remote CI job is about to start\"
            }"

          curl -f -X POST \
          https://api.github.com/repos/$REMOTE_REPO/actions/workflows/build_and_upload_extensions.yml/dispatches \
          -H "Accept: application/vnd.github.v3+json" \
          --user "${{ secrets.CI_ACCESS_TOKEN }}" \
          --data \
            "{
              \"ref\": \"main\",
              \"inputs\": {
                \"ci_job_name\": \"build-and-upload-extensions\",
                \"commit_hash\": \"$COMMIT_SHA\",
                \"remote_repo\": \"${{ github.repository }}\",
                \"compute_image_tag\": \"${{ needs.meta.outputs.build-tag }}\",
                \"remote_branch_name\": \"${{ github.ref_name }}\"
              }
            }"

      - name: Wait for extension build to finish
        env:
          GH_TOKEN: ${{ secrets.CI_ACCESS_TOKEN }}
        run: |
          TIMEOUT=5400 # 90 minutes, usually it takes ~2-3 minutes, but if runners are busy, it might take longer
          INTERVAL=15 # try each N seconds

          last_status="" # a variable to carry the last status of the "build-and-upload-extensions" context

          for ((i=0; i <= TIMEOUT; i+=INTERVAL)); do
            sleep $INTERVAL

            # Get statuses for the latest commit in the PR / branch
            gh api \
              -H "Accept: application/vnd.github+json" \
              -H "X-GitHub-Api-Version: 2022-11-28" \
              "/repos/${{ github.repository }}/statuses/${{ github.event.pull_request.head.sha || github.sha }}" > statuses.json

            # Get the latest status for the "build-and-upload-extensions" context
            last_status=$(jq --raw-output '[.[] | select(.context == "build-and-upload-extensions")] | sort_by(.created_at)[-1].state' statuses.json)
            if [ "${last_status}" = "pending" ]; then
              # Extension build is still in progress.
              continue
            elif [ "${last_status}" = "success" ]; then
              # Extension build is successful.
              exit 0
            else
              # Status is neither "pending" nor "success", exit the loop and fail the job.
              break
            fi
          done

          # Extension build failed, print `statuses.json` for debugging and fail the job.
          jq '.' statuses.json

          echo >&2 "Status of extension build is '${last_status}' != 'success'"
          exit 1

  deploy:
    needs: [ check-permissions, push-neon-image-dev, push-compute-image-dev, push-neon-image-prod, push-compute-image-prod, meta, trigger-custom-extensions-build-and-wait ]
    # `!failure() && !cancelled()` is required because the workflow depends on the job that can be skipped: `push-neon-image-prod` and `push-compute-image-prod`
    if: ${{ contains(fromJSON('["push-main", "storage-release", "proxy-release", "compute-release"]'), needs.meta.outputs.run-kind) && !failure() && !cancelled() }}
    permissions:
      id-token: write # aws-actions/configure-aws-credentials
      statuses: write
      contents: write
    runs-on: [ self-hosted, small ]
    container: ${{ vars.NEON_DEV_AWS_ACCOUNT_ID }}.dkr.ecr.${{ vars.AWS_ECR_REGION }}.amazonaws.com/ansible:latest
    steps:
      - name: Harden the runner (Audit all outbound calls)
        uses: step-security/harden-runner@4d991eb9b905ef189e4c376166672c3f2f230481 # v2.11.0
        with:
          egress-policy: audit

      - uses: actions/checkout@11bd71901bbe5b1630ceea73d27597364c9af683 # v4.2.2

      - name: Create git tag and GitHub release
        if: ${{ contains(fromJSON('["storage-release", "proxy-release", "compute-release"]'), needs.meta.outputs.run-kind) }}
        uses: actions/github-script@60a0d83039c74a4aee543508d2ffcb1c3799cdea # v7.0.1
        env:
          TAG: "${{ needs.meta.outputs.build-tag }}"
          BRANCH: "${{ github.ref_name }}"
          PREVIOUS_RELEASE: >-
            ${{
              false
              || needs.meta.outputs.run-kind == 'storage-release' && needs.meta.outputs.previous-storage-release
              || needs.meta.outputs.run-kind == 'proxy-release' && needs.meta.outputs.previous-proxy-release
              || needs.meta.outputs.run-kind == 'compute-release' && needs.meta.outputs.previous-compute-release
              || 'unknown'
            }}
        with:
          retries: 5
          script: |
            const { TAG, BRANCH, PREVIOUS_RELEASE } = process.env

            try {
              const existingRef = await github.rest.git.getRef({
                owner: context.repo.owner,
                repo: context.repo.repo,
                ref: `tags/${TAG}`,
              });

              if (existingRef.data.object.sha !== context.sha) {
                throw new Error(`Tag ${TAG} already exists but points to a different commit (expected: ${context.sha}, actual: ${existingRef.data.object.sha}).`);
              }

              console.log(`Tag ${TAG} already exists and points to ${context.sha} as expected.`);
            } catch (error) {
              if (error.status !== 404) {
                throw error;
              }

              console.log(`Tag ${TAG} does not exist. Creating it...`);
              await github.rest.git.createRef({
                owner: context.repo.owner,
                repo: context.repo.repo,
                ref: `refs/tags/${TAG}`,
                sha: context.sha,
              });
              console.log(`Tag ${TAG} created successfully.`);
            }

            try {
              const existingRelease = await github.rest.repos.getReleaseByTag({
                owner: context.repo.owner,
                repo: context.repo.repo,
                tag: TAG,
              });

              console.log(`Release for tag ${TAG} already exists (ID: ${existingRelease.data.id}).`);
            } catch (error) {
              if (error.status !== 404) {
                throw error;
              }

              console.log(`Release for tag ${TAG} does not exist. Creating it...`);

              // Find the PR number using the commit SHA
              const pullRequests = await github.rest.pulls.list({
                owner: context.repo.owner,
                repo: context.repo.repo,
                state: 'closed',
                base: BRANCH,
              });

              const pr = pullRequests.data.find(pr => pr.merge_commit_sha === context.sha);
              const prNumber = pr ? pr.number : null;

              const releaseNotes = [
                prNumber
                  ? `Release PR https://github.com/${context.repo.owner}/${context.repo.repo}/pull/${prNumber}.`
                  : 'Release PR not found.',
                `Diff with the previous release https://github.com/${context.repo.owner}/${context.repo.repo}/compare/${PREVIOUS_RELEASE}...${TAG}.`
              ].join('\n\n');

              await github.rest.repos.createRelease({
                owner: context.repo.owner,
                repo: context.repo.repo,
                tag_name: TAG,
                body: releaseNotes,
              });
              console.log(`Release for tag ${TAG} created successfully.`);
            }

      - name: Trigger deploy workflow
        env:
          GH_TOKEN: ${{ secrets.CI_ACCESS_TOKEN }}
          RUN_KIND: ${{ needs.meta.outputs.run-kind }}
        run: |
          case ${RUN_KIND} in
          push-main)
            gh workflow --repo neondatabase/infra run deploy-dev.yml --ref main -f branch=main -f dockerTag=${{needs.meta.outputs.build-tag}} -f deployPreprodRegion=false
            ;;
          storage-release)
            gh workflow --repo neondatabase/infra run deploy-dev.yml --ref main \
              -f deployPgSniRouter=false \
              -f deployProxy=false \
              -f deployStorage=true \
              -f deployStorageBroker=false \
              -f deployStorageController=true \
              -f branch=main \
              -f dockerTag=${{needs.meta.outputs.build-tag}} \
              -f deployPreprodRegion=true

            gh workflow --repo neondatabase/infra run deploy-prod.yml --ref main \
              -f deployStorage=true \
              -f deployStorageBroker=false \
              -f deployStorageController=true \
              -f branch=main \
              -f dockerTag=${{needs.meta.outputs.build-tag}}
            ;;
          proxy-release)
            gh workflow --repo neondatabase/infra run deploy-dev.yml --ref main \
              -f deployPgSniRouter=true \
              -f deployProxy=true \
              -f deployStorage=false \
              -f deployStorageBroker=false \
              -f deployStorageController=false \
              -f branch=main \
              -f dockerTag=${{needs.meta.outputs.build-tag}} \
              -f deployPreprodRegion=true

            gh workflow --repo neondatabase/infra run deploy-proxy-prod.yml --ref main \
              -f deployPgSniRouter=true \
              -f deployProxyLink=true \
              -f deployPrivatelinkProxy=true \
              -f deployProxyScram=true \
              -f deployProxyAuthBroker=true \
              -f branch=main \
              -f dockerTag=${{needs.meta.outputs.build-tag}}
            ;;
          compute-release)
            gh workflow --repo neondatabase/infra run deploy-compute-dev.yml --ref main -f dockerTag=${{needs.meta.outputs.build-tag}}
            ;;
          *)
            echo "RUN_KIND (value '${RUN_KIND}') is not set to either 'push-main', 'storage-release', 'proxy-release' or 'compute-release'"
            exit 1
            ;;
          esac

  notify-release-deploy-failure:
    needs: [ meta, deploy ]
    # We want this to run even if (transitive) dependencies are skipped, because deploy should really be successful on release branch workflow runs.
    if: contains(fromJSON('["storage-release", "compute-release", "proxy-release"]'), needs.meta.outputs.run-kind) && needs.deploy.result != 'success' && always()
    runs-on: ubuntu-22.04
    steps:
      - name: Harden the runner (Audit all outbound calls)
        uses: step-security/harden-runner@4d991eb9b905ef189e4c376166672c3f2f230481 # v2.11.0
        with:
          egress-policy: audit

      - name: Post release-deploy failure to team slack channel
        uses: slackapi/slack-github-action@485a9d42d3a73031f12ec201c457e2162c45d02d # v2.0.0
        env:
          TEAM_ONCALL: >-
            ${{
              fromJSON(format('{
                "storage-release": "<!subteam^{0}|@oncall-storage>",
                "compute-release": "<!subteam^{1}|@oncall-compute>",
                "proxy-release":   "<!subteam^{2}|@oncall-proxy>"
              }',
                vars.SLACK_ONCALL_STORAGE_GROUP,
                vars.SLACK_ONCALL_COMPUTE_GROUP,
                vars.SLACK_ONCALL_PROXY_GROUP
              ))[needs.meta.outputs.run-kind]
            }}
          CHANNEL: >-
            ${{
              fromJSON(format('{
                "storage-release": "{0}",
                "compute-release": "{1}",
                "proxy-release":   "{2}"
              }',
                vars.SLACK_STORAGE_CHANNEL_ID,
                vars.SLACK_COMPUTE_CHANNEL_ID,
                vars.SLACK_PROXY_CHANNEL_ID
              ))[needs.meta.outputs.run-kind]
            }}
        with:
          method: chat.postMessage
          token: ${{ secrets.SLACK_BOT_TOKEN }}
          payload: |
            channel: ${{ env.CHANNEL }}
            text: |
              🔴 ${{ env.TEAM_ONCALL }}: deploy job on release branch had unexpected status "${{ needs.deploy.result }}" <${{ github.server_url }}/${{ github.repository }}/actions/runs/${{ github.run_id }}|GitHub Run>.

  # The job runs on `release` branch and copies compatibility data and Neon artifact from the last *release PR* to the latest directory
  promote-compatibility-data:
    needs: [ meta, deploy ]
    permissions:
      id-token: write # aws-actions/configure-aws-credentials
      statuses: write
      contents: read
    # `!failure() && !cancelled()` is required because the workflow transitively depends on the job that can be skipped: `push-neon-image-prod` and `push-compute-image-prod`
    if: github.ref_name == 'release' && !failure() && !cancelled()

    runs-on: ubuntu-22.04
    steps:
      - name: Harden the runner (Audit all outbound calls)
        uses: step-security/harden-runner@4d991eb9b905ef189e4c376166672c3f2f230481 # v2.11.0
        with:
          egress-policy: audit

      - uses: aws-actions/configure-aws-credentials@e3dd6a429d7300a6a4c196c26e071d42e0343502 # v4.0.2
        with:
          aws-region: eu-central-1
          role-to-assume: ${{ vars.DEV_AWS_OIDC_ROLE_ARN }}
          role-duration-seconds: 3600

      - name: Promote compatibility snapshot and Neon artifact
        env:
          BUCKET: neon-github-public-dev
          AWS_REGION: eu-central-1
          COMMIT_SHA: ${{ github.sha }}
          RUN_ID: ${{ needs.meta.outputs.release-pr-run-id }}
        run: |
          old_prefix="artifacts/${COMMIT_SHA}/${RUN_ID}"
          new_prefix="artifacts/latest"

          files_to_promote=()
          files_on_s3=$(aws s3api list-objects-v2 --bucket ${BUCKET} --prefix ${old_prefix} | jq -r '.Contents[]?.Key' || true)

          for arch in X64 ARM64; do
            for build_type in debug release; do
              neon_artifact_filename="neon-Linux-${arch}-${build_type}-artifact.tar.zst"
              s3_key=$(echo "${files_on_s3}" | grep ${neon_artifact_filename} | sort --version-sort | tail -1 || true)
              if [ -z "${s3_key}" ]; then
                echo >&2 "Neither s3://${BUCKET}/${old_prefix}/${neon_artifact_filename} nor its version from previous attempts exist"
                exit 1
              fi

              files_to_promote+=("s3://${BUCKET}/${s3_key}")

              for pg_version in v14 v15 v16 v17; do
                # We run less tests for debug builds, so we don't need to promote them
                if [ "${build_type}" == "debug" ] && { [ "${arch}" == "ARM64" ] || [ "${pg_version}" != "v17" ] ; }; then
                  continue
                fi

                compatibility_data_filename="compatibility-snapshot-${arch}-${build_type}-pg${pg_version}.tar.zst"
                s3_key=$(echo "${files_on_s3}" | grep ${compatibility_data_filename} | sort --version-sort | tail -1 || true)
                if [ -z "${s3_key}" ]; then
                  echo >&2 "Neither s3://${BUCKET}/${old_prefix}/${compatibility_data_filename} nor its version from previous attempts exist"
                  exit 1
                fi

                files_to_promote+=("s3://${BUCKET}/${s3_key}")
              done
            done
          done

          for f in "${files_to_promote[@]}"; do
            time aws s3 cp --only-show-errors ${f} s3://${BUCKET}/${new_prefix}/
          done

  pin-build-tools-image:
    needs: [ build-build-tools-image, test-images, build-and-test-locally ]
    # `!failure() && !cancelled()` is required because the job (transitively) depends on jobs that can be skipped
    if: github.ref_name == 'main' && !failure() && !cancelled()
    uses: ./.github/workflows/pin-build-tools-image.yml
    with:
      from-tag: ${{ needs.build-build-tools-image.outputs.image-tag }}
    secrets: inherit

  # This job simplifies setting branch protection rules (in GitHub UI)
  # by allowing to set only this job instead of listing many others.
  # It also makes it easier to rename or parametrise jobs (using matrix)
  # which requires changes in branch protection rules
  #
  # Note, that we can't add external check (like `neon-cloud-e2e`) we still need to use GitHub UI for that.
  #
  # https://github.com/neondatabase/neon/settings/branch_protection_rules
  conclusion:
    if: always()
    # Format `needs` differently to make the list more readable.
    # Usually we do `needs: [...]`
    needs:
      - meta
      - build-and-test-locally
      - check-codestyle-python
      - check-codestyle-rust
      - check-dependencies-rust
      - files-changed
      - push-compute-image-dev
      - push-neon-image-dev
      - test-images
      - trigger-custom-extensions-build-and-wait
    runs-on: ubuntu-22.04
    steps:
      # The list of possible results:
      # https://docs.github.com/en/actions/learn-github-actions/contexts#needs-context
      - name: Harden the runner (Audit all outbound calls)
        uses: step-security/harden-runner@4d991eb9b905ef189e4c376166672c3f2f230481 # v2.11.0
        with:
          egress-policy: audit

      - name: Fail the job if any of the dependencies do not succeed
        run: exit 1
        if: |
          contains(needs.*.result, 'failure')
          || contains(needs.*.result, 'cancelled')
          || (needs.check-dependencies-rust.result == 'skipped' && needs.files-changed.outputs.check-rust-dependencies == 'true' && contains(fromJSON('["pr", "storage-rc-pr", "proxy-rc-pr", "compute-rc-pr"]'), needs.meta.outputs.run-kind))
          || (needs.build-and-test-locally.result == 'skipped' && contains(fromJSON('["pr", "push-main", "storage-rc-pr", "proxy-rc-pr", "compute-rc-pr"]'), needs.meta.outputs.run-kind))
          || (needs.check-codestyle-python.result == 'skipped' && contains(fromJSON('["pr", "storage-rc-pr", "proxy-rc-pr", "compute-rc-pr"]'), needs.meta.outputs.run-kind))
          || (needs.check-codestyle-rust.result == 'skipped' && contains(fromJSON('["pr", "storage-rc-pr", "proxy-rc-pr", "compute-rc-pr"]'), needs.meta.outputs.run-kind))
          || needs.files-changed.result == 'skipped'
          || (needs.push-compute-image-dev.result == 'skipped' && contains(fromJSON('["push-main", "pr", "compute-release", "compute-rc-pr"]'), needs.meta.outputs.run-kind))
          || (needs.push-neon-image-dev.result == 'skipped' && contains(fromJSON('["push-main", "pr", "storage-release", "storage-rc-pr", "proxy-release", "proxy-rc-pr"]'), needs.meta.outputs.run-kind))
          || (needs.test-images.result == 'skipped' && contains(fromJSON('["push-main", "pr", "storage-rc-pr", "proxy-rc-pr", "compute-rc-pr"]'), needs.meta.outputs.run-kind))
          || (needs.trigger-custom-extensions-build-and-wait.result == 'skipped' && contains(fromJSON('["push-main", "pr", "compute-release", "compute-rc-pr"]'), needs.meta.outputs.run-kind))<|MERGE_RESOLUTION|>--- conflicted
+++ resolved
@@ -963,11 +963,7 @@
           fi
 
       - name: Verify docker-compose example and test extensions
-<<<<<<< HEAD
-        timeout-minutes: 40
-=======
         timeout-minutes: 60
->>>>>>> 8ff25dca
         env:
           TAG: >-
             ${{
