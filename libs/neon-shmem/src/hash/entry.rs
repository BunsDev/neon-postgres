--- conflicted
+++ resolved
@@ -69,31 +69,16 @@
         match self.prev_pos {
             PrevPos::First(dict_pos) => self.map.dictionary[dict_pos as usize] = keylink.next,
             PrevPos::Chained(bucket_pos) => {
-<<<<<<< HEAD
                 self.map.keys[bucket_pos as usize].next = keylink.next
-            }
-        }
-
-        // and add it to the freelist        
-		if self.map.free_head != INVALID_POS {
-			self.map.prevs[self.map.free_head as usize] = PrevPos::Chained(self.bucket_pos);
-		}
-        let keylink = &mut self.map.keys[self.bucket_pos as usize];
-        keylink.inner = None;
-		keylink.next = self.map.free_head;
-		self.map.prevs[self.bucket_pos as usize] = PrevPos::First(INVALID_POS);
-		let old_value = self.map.vals[self.bucket_pos as usize].take();
-=======
-                self.map.buckets[bucket_pos as usize].next = bucket.next
             },
 			PrevPos::Unknown => panic!("can't safely remove entry with unknown previous entry"),
         }
 
         // and add it to the freelist        
-        let bucket = &mut self.map.buckets[self.bucket_pos as usize];
-        let old_value = bucket.inner.take();
-		bucket.next = self.map.free_head;
->>>>>>> 24e6c687
+        let keylink = &mut self.map.keys[self.bucket_pos as usize];
+        keylink.inner = None;
+		keylink.next = self.map.free_head;
+		let old_value = self.map.vals[self.bucket_pos as usize].take();
         self.map.free_head = self.bucket_pos;
         self.map.buckets_in_use -= 1;
 
@@ -113,16 +98,7 @@
         if pos == INVALID_POS {
             return Err(FullError());
         }
-<<<<<<< HEAD
-        let prev = &mut self.map.prevs[pos as usize];
-		if let PrevPos::First(INVALID_POS) = prev {
-			*prev = PrevPos::First(self.dict_pos);
-		}
         self.map.keys[pos as usize].next = self.map.dictionary[self.dict_pos as usize];
-=======
-        let bucket = &mut self.map.buckets[pos as usize];
-        bucket.next = self.map.dictionary[self.dict_pos as usize];
->>>>>>> 24e6c687
         self.map.dictionary[self.dict_pos as usize] = pos;
 
         let result = self.map.vals[pos as usize].as_mut().unwrap();
