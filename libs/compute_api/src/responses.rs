//! Structs representing the JSON formats used in the compute_ctl's HTTP API.

use std::collections::HashSet;
use std::fmt::Display;

use chrono::{DateTime, Utc};
use serde::{Deserialize, Serialize, Serializer};

use crate::{
    privilege::Privilege,
    spec::{ComputeSpec, Database, Role},
};

#[derive(Serialize, Debug, Deserialize)]
pub struct GenericAPIError {
    pub error: String,
}

/// Response of the /status API
#[derive(Serialize, Debug, Deserialize)]
#[serde(rename_all = "snake_case")]
pub struct ComputeStatusResponse {
    pub start_time: DateTime<Utc>,
    pub tenant: Option<String>,
    pub timeline: Option<String>,
    pub status: ComputeStatus,
    #[serde(serialize_with = "rfc3339_serialize")]
    pub last_active: Option<DateTime<Utc>>,
    pub error: Option<String>,
}

#[derive(Deserialize, Serialize)]
#[serde(rename_all = "snake_case")]
pub struct ComputeState {
    pub status: ComputeStatus,
    /// Timestamp of the last Postgres activity
    #[serde(serialize_with = "rfc3339_serialize")]
    pub last_active: Option<DateTime<Utc>>,
    pub error: Option<String>,
}

#[derive(Serialize, Clone, Copy, Debug, Deserialize, PartialEq, Eq)]
#[serde(rename_all = "snake_case")]
pub enum ComputeStatus {
    // Spec wasn't provided at start, waiting for it to be
    // provided by control-plane.
    Empty,
    // Compute configuration was requested.
    ConfigurationPending,
    // Compute node has spec and initial startup and
    // configuration is in progress.
    Init,
    // Compute is configured and running.
    Running,
    // New spec is being applied.
    Configuration,
    // Either startup or configuration failed,
    // compute will exit soon or is waiting for
    // control-plane to terminate it.
    Failed,
    // Termination requested
    TerminationPending,
    // Terminated Postgres
    Terminated,
}

impl Display for ComputeStatus {
    fn fmt(&self, f: &mut std::fmt::Formatter<'_>) -> std::fmt::Result {
        match self {
            ComputeStatus::Empty => f.write_str("empty"),
            ComputeStatus::ConfigurationPending => f.write_str("configuration-pending"),
            ComputeStatus::Init => f.write_str("init"),
            ComputeStatus::Running => f.write_str("running"),
            ComputeStatus::Configuration => f.write_str("configuration"),
            ComputeStatus::Failed => f.write_str("failed"),
            ComputeStatus::TerminationPending => f.write_str("termination-pending"),
            ComputeStatus::Terminated => f.write_str("terminated"),
        }
    }
}

fn rfc3339_serialize<S>(x: &Option<DateTime<Utc>>, s: S) -> Result<S::Ok, S::Error>
where
    S: Serializer,
{
    if let Some(x) = x {
        x.to_rfc3339().serialize(s)
    } else {
        s.serialize_none()
    }
}

/// Response of the /metrics.json API
#[derive(Clone, Debug, Default, Serialize)]
pub struct ComputeMetrics {
    /// Time spent waiting in pool
    pub wait_for_spec_ms: u64,

    /// Time spent checking if safekeepers are synced
    pub sync_sk_check_ms: u64,

    /// Time spent syncing safekeepers (walproposer.c).
    /// In most cases this should be zero.
    pub sync_safekeepers_ms: u64,

    /// Time it took to establish a pg connection to the pageserver.
    /// This is two roundtrips, so it's a good proxy for compute-pageserver
    /// latency. The latency is usually 0.2ms, but it's not safe to assume
    /// that.
    pub pageserver_connect_micros: u64,

    /// Time to get basebackup from pageserver and write it to disk.
    pub basebackup_ms: u64,

    /// Compressed size of basebackup received.
    pub basebackup_bytes: u64,

    /// Time spent starting potgres. This includes initialization of shared
    /// buffers, preloading extensions, and other pg operations.
    pub start_postgres_ms: u64,

    /// Time spent applying pg catalog updates that were made in the console
    /// UI. This should be 0 when startup time matters, since cplane tries
    /// to do these updates eagerly, and passes the skip_pg_catalog_updates
    /// when it's safe to skip this step.
    pub config_ms: u64,

    /// Total time, from when we receive the spec to when we're ready to take
    /// pg connections.
    pub total_startup_ms: u64,
    pub load_ext_ms: u64,
    pub num_ext_downloaded: u64,
    pub largest_ext_size: u64, // these are measured in bytes
    pub total_ext_download_size: u64,
}

#[derive(Clone, Debug, Default, Serialize)]
pub struct CatalogObjects {
    pub roles: Vec<Role>,
    pub databases: Vec<Database>,
}

/// Response of the `/computes/{compute_id}/spec` control-plane API.
/// This is not actually a compute API response, so consider moving
/// to a different place.
#[derive(Deserialize, Debug)]
pub struct ControlPlaneSpecResponse {
    pub spec: Option<ComputeSpec>,
    pub status: ControlPlaneComputeStatus,
}

#[derive(Deserialize, Clone, Copy, Debug, PartialEq, Eq)]
#[serde(rename_all = "snake_case")]
pub enum ControlPlaneComputeStatus {
    // Compute is known to control-plane, but it's not
    // yet attached to any timeline / endpoint.
    Empty,
    // Compute is attached to some timeline / endpoint and
    // should be able to start with provided spec.
    Attached,
}

#[derive(Clone, Debug, Default, Serialize)]
pub struct InstalledExtension {
    pub extname: String,
    pub versions: HashSet<String>,
    pub n_databases: u32, // Number of databases using this extension
}

#[derive(Clone, Debug, Default, Serialize)]
pub struct InstalledExtensions {
    pub extensions: Vec<InstalledExtension>,
}

#[derive(Clone, Debug, Default, Serialize)]
<<<<<<< HEAD
pub struct ExtensionInstallResult {
    pub extension: String,
    pub version: String,
=======
pub struct SetRoleGrantsResponse {
    pub database: String,
    pub schema: String,
    pub privileges: Vec<Privilege>,
    pub role: String,
>>>>>>> 6de90c7c
}<|MERGE_RESOLUTION|>--- conflicted
+++ resolved
@@ -173,15 +173,15 @@
 }
 
 #[derive(Clone, Debug, Default, Serialize)]
-<<<<<<< HEAD
 pub struct ExtensionInstallResult {
     pub extension: String,
     pub version: String,
-=======
+}
+
+#[derive(Clone, Debug, Default, Serialize)]
 pub struct SetRoleGrantsResponse {
     pub database: String,
     pub schema: String,
     pub privileges: Vec<Privilege>,
     pub role: String,
->>>>>>> 6de90c7c
 }