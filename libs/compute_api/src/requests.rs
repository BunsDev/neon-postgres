--- conflicted
+++ resolved
@@ -14,16 +14,16 @@
 }
 
 #[derive(Deserialize, Debug)]
-<<<<<<< HEAD
 pub struct ExtensionInstallRequest {
     pub extension: String,
     pub database: String,
     pub version: String,
-=======
+}
+
+#[derive(Deserialize, Debug)]
 pub struct SetRoleGrantsRequest {
     pub database: String,
     pub schema: String,
     pub privileges: Vec<Privilege>,
     pub role: String,
->>>>>>> 6de90c7c
 }